--- conflicted
+++ resolved
@@ -242,8 +242,7 @@
 LOCAL_PACKAGE_NAME := Launcher3QuickStepGo
 LOCAL_PRIVILEGED_MODULE := true
 LOCAL_SYSTEM_EXT_MODULE := true
-<<<<<<< HEAD
-LOCAL_OVERRIDES_PACKAGES := Home Launcher2 Launcher3 Launcher3QuickStep Launcher3GoIconRecents
+LOCAL_OVERRIDES_PACKAGES := Home Launcher2 Launcher3 Launcher3QuickStep
 LOCAL_REQUIRED_MODULES := privapp_whitelist_com.android.launcher3
 
 LOCAL_FULL_LIBS_MANIFEST_FILES := \
@@ -255,55 +254,6 @@
 LOCAL_JACK_COVERAGE_INCLUDE_FILTER := com.android.launcher3.*
 include $(BUILD_PACKAGE)
 
-#
-# Build rule for Launcher3 Go app with quickstep and Go-specific
-# version of recents for Android Go devices.
-#
-include $(CLEAR_VARS)
-LOCAL_USE_AAPT2 := true
-LOCAL_MODULE_TAGS := optional
-
-LOCAL_STATIC_JAVA_LIBRARIES := SystemUISharedLibLauncherWrapper launcherprotosnano
-ifneq (,$(wildcard frameworks/base))
-  LOCAL_PRIVATE_PLATFORM_APIS := true
-else
-  LOCAL_SDK_VERSION := system_current
-  LOCAL_MIN_SDK_VERSION := 26
-endif
-LOCAL_STATIC_ANDROID_LIBRARIES := Launcher3CommonDepsLib
-
-LOCAL_SRC_FILES := \
-    $(call all-java-files-under, src) \
-    $(call all-java-files-under, quickstep/src) \
-    $(call all-java-files-under, go/src) \
-    $(call all-java-files-under, go/quickstep/src)
-
-LOCAL_RESOURCE_DIR := \
-    $(LOCAL_PATH)/quickstep/res \
-    $(LOCAL_PATH)/go/res \
-    $(LOCAL_PATH)/go/quickstep/res
-
-LOCAL_PROGUARD_FLAG_FILES := proguard.flags
-LOCAL_PROGUARD_ENABLED := full
-
-LOCAL_PACKAGE_NAME := Launcher3GoIconRecents
-LOCAL_PRIVILEGED_MODULE := true
-LOCAL_SYSTEM_EXT_MODULE := true
-LOCAL_OVERRIDES_PACKAGES := Home Launcher2 Launcher3 Launcher3Go Launcher3QuickStep
-=======
-LOCAL_OVERRIDES_PACKAGES := Home Launcher2 Launcher3 Launcher3QuickStep
->>>>>>> 03b14a6d
-LOCAL_REQUIRED_MODULES := privapp_whitelist_com.android.launcher3
-
-LOCAL_FULL_LIBS_MANIFEST_FILES := \
-    $(LOCAL_PATH)/go/AndroidManifest.xml \
-    $(LOCAL_PATH)/quickstep/AndroidManifest-launcher.xml \
-    $(LOCAL_PATH)/AndroidManifest-common.xml
-
-LOCAL_MANIFEST_FILE := quickstep/AndroidManifest.xml
-LOCAL_JACK_COVERAGE_INCLUDE_FILTER := com.android.launcher3.*
-include $(BUILD_PACKAGE)
-
 
 # ==================================================
 include $(call all-makefiles-under,$(LOCAL_PATH))