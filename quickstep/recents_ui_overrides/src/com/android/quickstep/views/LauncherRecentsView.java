/*
 * Copyright (C) 2018 The Android Open Source Project
 *
 * Licensed under the Apache License, Version 2.0 (the "License");
 * you may not use this file except in compliance with the License.
 * You may obtain a copy of the License at
 *
 *      http://www.apache.org/licenses/LICENSE-2.0
 *
 * Unless required by applicable law or agreed to in writing, software
 * distributed under the License is distributed on an "AS IS" BASIS,
 * WITHOUT WARRANTIES OR CONDITIONS OF ANY KIND, either express or implied.
 * See the License for the specific language governing permissions and
 * limitations under the License.
 */
package com.android.quickstep.views;

import static com.android.launcher3.LauncherState.ALL_APPS;
import static com.android.launcher3.LauncherState.ALL_APPS_HEADER_EXTRA;
import static com.android.launcher3.LauncherState.NORMAL;
import static com.android.launcher3.LauncherState.OVERVIEW;
import static com.android.launcher3.QuickstepAppTransitionManagerImpl.ALL_APPS_PROGRESS_OFF_SCREEN;
import static com.android.launcher3.allapps.AllAppsTransitionController.ALL_APPS_PROGRESS;
import static com.android.launcher3.config.FeatureFlags.ENABLE_HINTS_IN_OVERVIEW;
import static com.android.launcher3.config.FeatureFlags.ENABLE_QUICKSTEP_LIVE_TILE;

import android.animation.AnimatorSet;
import android.animation.ObjectAnimator;
import android.annotation.TargetApi;
import android.content.Context;
import android.graphics.Canvas;
import android.graphics.Rect;
import android.os.Build;
import android.util.AttributeSet;
import android.util.FloatProperty;
import android.view.View;
import android.view.ViewDebug;

import com.android.launcher3.DeviceProfile;
import com.android.launcher3.Launcher;
import com.android.launcher3.LauncherState;
import com.android.launcher3.R;
import com.android.launcher3.anim.Interpolators;
import com.android.launcher3.util.PendingAnimation;
import com.android.launcher3.views.BaseDragLayer;
import com.android.launcher3.views.ScrimView;
import com.android.quickstep.OverviewInteractionState;
import com.android.quickstep.hints.ChipsContainer;
import com.android.quickstep.util.ClipAnimationHelper;
import com.android.quickstep.util.ClipAnimationHelper.TransformParams;
import com.android.quickstep.util.LayoutUtils;

/**
 * {@link RecentsView} used in Launcher activity
 */
@TargetApi(Build.VERSION_CODES.O)
public class LauncherRecentsView extends RecentsView<Launcher> {

    private final TransformParams mTransformParams = new TransformParams();
    private ChipsContainer mChipsContainer;

    public LauncherRecentsView(Context context) {
        this(context, null);
    }

    public LauncherRecentsView(Context context, AttributeSet attrs) {
        this(context, attrs, 0);
    }

    public LauncherRecentsView(Context context, AttributeSet attrs, int defStyleAttr) {
        super(context, attrs, defStyleAttr);
        setContentAlpha(0);
    }

    @Override
    public void startHome() {
        mActivity.getStateManager().goToState(NORMAL);
<<<<<<< HEAD
    }

    @Override
    protected void onLayout(boolean changed, int left, int top, int right, int bottom) {
        super.onLayout(changed, left, top, right, bottom);
        setTranslationYFactor(mTranslationYFactor);
=======
>>>>>>> c885f9a1
    }

    @Override
    protected void onAttachedToWindow() {
        super.onAttachedToWindow();
        mChipsContainer = mActivity.findViewById(R.id.hints);
        BaseDragLayer.LayoutParams params = (BaseDragLayer.LayoutParams) mChipsContainer.getLayoutParams();
        params.bottomMargin = mActivity.getDeviceProfile().chipHintBottomMarginPx;
    }

    @Override
    public void setTranslationY(float translationY) {
        super.setTranslationY(translationY);
        if (ENABLE_QUICKSTEP_LIVE_TILE.get()) {
            LauncherState state = mActivity.getStateManager().getState();
            if (state == OVERVIEW || state == ALL_APPS) {
                redrawLiveTile(false);
            }
        }
    }

    public void setHintVisibility(float v) {
        if (mChipsContainer != null && ENABLE_HINTS_IN_OVERVIEW.get()) {
            mChipsContainer.setHintVisibility(v);
        }
    }

    public ChipsContainer getChipsContainer() {
        return mChipsContainer;
    }

    @Override
    public void draw(Canvas canvas) {
        maybeDrawEmptyMessage(canvas);
        super.draw(canvas);
    }

    @Override
    public void onViewAdded(View child) {
        super.onViewAdded(child);
        updateEmptyMessage();
    }

    @Override
    protected void onTaskStackUpdated() {
        // Lazily update the empty message only when the task stack is reapplied
        updateEmptyMessage();
    }

    /**
     * Animates adjacent tasks and translate hotseat off screen as well.
     */
    @Override
    public AnimatorSet createAdjacentPageAnimForTaskLaunch(TaskView tv,
            ClipAnimationHelper helper) {
        AnimatorSet anim = super.createAdjacentPageAnimForTaskLaunch(tv, helper);

        if (!OverviewInteractionState.INSTANCE.get(mActivity).isSwipeUpGestureEnabled()) {
            // Hotseat doesn't move when opening recents with the button,
            // so don't animate it here either.
            return anim;
        }

        float allAppsProgressOffscreen = ALL_APPS_PROGRESS_OFF_SCREEN;
        LauncherState state = mActivity.getStateManager().getState();
        if ((state.getVisibleElements(mActivity) & ALL_APPS_HEADER_EXTRA) != 0) {
            float maxShiftRange = mActivity.getDeviceProfile().heightPx;
            float currShiftRange = mActivity.getAllAppsController().getShiftRange();
            allAppsProgressOffscreen = 1f + (maxShiftRange - currShiftRange) / maxShiftRange;
        }
        anim.play(ObjectAnimator.ofFloat(
                mActivity.getAllAppsController(), ALL_APPS_PROGRESS, allAppsProgressOffscreen));

        ObjectAnimator dragHandleAnim = ObjectAnimator.ofInt(
                mActivity.findViewById(R.id.scrim_view), ScrimView.DRAG_HANDLE_ALPHA, 0);
        dragHandleAnim.setInterpolator(Interpolators.ACCEL_2);
        anim.play(dragHandleAnim);

        return anim;
    }

    @Override
    public PendingAnimation createTaskLauncherAnimation(TaskView tv, long duration) {
        PendingAnimation anim = super.createTaskLauncherAnimation(tv, duration);

        if (ENABLE_HINTS_IN_OVERVIEW.get()) {
            anim.anim.play(ObjectAnimator.ofFloat(
                    mChipsContainer, ChipsContainer.HINT_VISIBILITY, 0));
        }

        return anim;
    }

    @Override
    public PendingAnimation createTaskDismissAnimation(TaskView taskView, boolean animateTaskView,
            boolean shouldRemoveTask, long duration) {
        PendingAnimation anim = super.createTaskDismissAnimation(taskView, animateTaskView,
                shouldRemoveTask, duration);

        if (ENABLE_HINTS_IN_OVERVIEW.get()) {
            anim.anim.play(ObjectAnimator.ofFloat(
                    mChipsContainer, ChipsContainer.HINT_VISIBILITY, 0));
            anim.addEndListener(onEndListener -> {
                if (!onEndListener.isSuccess) {
                    mChipsContainer.setHintVisibility(1);
                }
            });
        }

        return anim;
    }

    @Override
    protected void getTaskSize(DeviceProfile dp, Rect outRect) {
        LayoutUtils.calculateLauncherTaskSize(getContext(), dp, outRect);
    }

    @Override
    protected void onTaskLaunched(boolean success) {
        if (success) {
            mActivity.getStateManager().goToState(NORMAL, false /* animate */);
        } else {
            LauncherState state = mActivity.getStateManager().getState();
            mActivity.getAllAppsController().setState(state);
        }
        super.onTaskLaunched(success);
    }

    @Override
    public boolean shouldUseMultiWindowTaskSizeStrategy() {
        return mActivity.isInMultiWindowMode();
    }

    @Override
    public void scrollTo(int x, int y) {
        super.scrollTo(x, y);
        if (ENABLE_QUICKSTEP_LIVE_TILE.get() && mEnableDrawingLiveTile) {
            redrawLiveTile(true);
        }
    }

    @Override
    public void redrawLiveTile(boolean mightNeedToRefill) {
        if (!mEnableDrawingLiveTile || mRecentsAnimationWrapper == null
                || mClipAnimationHelper == null) {
            return;
        }
        TaskView taskView = getRunningTaskView();
        if (taskView != null) {
            taskView.getThumbnail().getGlobalVisibleRect(mTempRect);
            int offsetX = (int) (mTaskWidth * taskView.getScaleX() * getScaleX()
                    - mTempRect.width());
            int offsetY = (int) (mTaskHeight * taskView.getScaleY() * getScaleY()
                    - mTempRect.height());
            if (((mCurrentPage != 0) || mightNeedToRefill) && offsetX > 0) {
                if (mTempRect.left - offsetX < 0) {
                    mTempRect.left -= offsetX;
                } else {
                    mTempRect.right += offsetX;
                }
            }
            if (mightNeedToRefill && offsetY > 0) {
                mTempRect.top -= offsetY;
            }
            mTempRectF.set(mTempRect);
            mTransformParams.setProgress(1f)
                    .setCurrentRectAndTargetAlpha(mTempRectF, taskView.getAlpha())
                    .setSyncTransactionApplier(mSyncTransactionApplier);
            if (mRecentsAnimationWrapper.targetSet != null) {
                mClipAnimationHelper.applyTransform(mRecentsAnimationWrapper.targetSet,
                        mTransformParams);
            }
        }
    }
}<|MERGE_RESOLUTION|>--- conflicted
+++ resolved
@@ -75,15 +75,6 @@
     @Override
     public void startHome() {
         mActivity.getStateManager().goToState(NORMAL);
-<<<<<<< HEAD
-    }
-
-    @Override
-    protected void onLayout(boolean changed, int left, int top, int right, int bottom) {
-        super.onLayout(changed, left, top, right, bottom);
-        setTranslationYFactor(mTranslationYFactor);
-=======
->>>>>>> c885f9a1
     }
 
     @Override
