/*
 * Copyright (C) 2017 The Android Open Source Project
 *
 * Licensed under the Apache License, Version 2.0 (the "License");
 * you may not use this file except in compliance with the License.
 * You may obtain a copy of the License at
 *
 *      http://www.apache.org/licenses/LICENSE-2.0
 *
 * Unless required by applicable law or agreed to in writing, software
 * distributed under the License is distributed on an "AS IS" BASIS,
 * WITHOUT WARRANTIES OR CONDITIONS OF ANY KIND, either express or implied.
 * See the License for the specific language governing permissions and
 * limitations under the License.
 */

package com.android.quickstep.views;

import static android.app.ActivityTaskManager.INVALID_TASK_ID;
import static android.view.Surface.ROTATION_0;
import static android.view.View.MeasureSpec.EXACTLY;
import static android.view.View.MeasureSpec.makeMeasureSpec;

import static com.android.launcher3.AbstractFloatingView.TYPE_TASK_MENU;
import static com.android.launcher3.AbstractFloatingView.getTopOpenViewWithType;
import static com.android.launcher3.BaseActivity.STATE_HANDLER_INVISIBILITY_FLAGS;
import static com.android.launcher3.LauncherAnimUtils.SUCCESS_TRANSITION_PROGRESS;
import static com.android.launcher3.LauncherAnimUtils.VIEW_ALPHA;
import static com.android.launcher3.LauncherState.BACKGROUND_APP;
import static com.android.launcher3.QuickstepTransitionManager.RECENTS_LAUNCH_DURATION;
import static com.android.launcher3.Utilities.EDGE_NAV_BAR;
import static com.android.launcher3.Utilities.mapToRange;
import static com.android.launcher3.Utilities.squaredHypot;
import static com.android.launcher3.Utilities.squaredTouchSlop;
import static com.android.launcher3.anim.Interpolators.ACCEL;
import static com.android.launcher3.anim.Interpolators.ACCEL_0_75;
import static com.android.launcher3.anim.Interpolators.ACCEL_DEACCEL;
import static com.android.launcher3.anim.Interpolators.DEACCEL_2;
import static com.android.launcher3.anim.Interpolators.EMPHASIZED_DECELERATE;
import static com.android.launcher3.anim.Interpolators.FAST_OUT_SLOW_IN;
import static com.android.launcher3.anim.Interpolators.FINAL_FRAME;
import static com.android.launcher3.anim.Interpolators.LINEAR;
import static com.android.launcher3.anim.Interpolators.OVERSHOOT_0_75;
import static com.android.launcher3.anim.Interpolators.clampToProgress;
import static com.android.launcher3.config.FeatureFlags.ENABLE_GRID_ONLY_OVERVIEW;
import static com.android.launcher3.config.FeatureFlags.ENABLE_LAUNCH_FROM_STAGED_APP;
import static com.android.launcher3.logging.StatsLogManager.LauncherEvent.LAUNCHER_OVERVIEW_ACTIONS_SPLIT;
import static com.android.launcher3.logging.StatsLogManager.LauncherEvent.LAUNCHER_TASK_CLEAR_ALL;
import static com.android.launcher3.logging.StatsLogManager.LauncherEvent.LAUNCHER_TASK_DISMISS_SWIPE_UP;
import static com.android.launcher3.logging.StatsLogManager.LauncherEvent.LAUNCHER_TASK_LAUNCH_SWIPE_DOWN;
import static com.android.launcher3.touch.PagedOrientationHandler.CANVAS_TRANSLATE;
import static com.android.launcher3.util.Executors.MAIN_EXECUTOR;
import static com.android.launcher3.util.Executors.UI_HELPER_EXECUTOR;
import static com.android.launcher3.util.MultiPropertyFactory.MULTI_PROPERTY_VALUE;
import static com.android.launcher3.util.SystemUiController.UI_STATE_FULLSCREEN_TASK;
import static com.android.quickstep.TaskUtils.checkCurrentOrManagedUserId;
import static com.android.quickstep.views.ClearAllButton.DISMISS_ALPHA;
import static com.android.quickstep.views.DesktopTaskView.DESKTOP_MODE_SUPPORTED;
import static com.android.quickstep.views.OverviewActionsView.FLAG_IS_NOT_TABLET;
import static com.android.quickstep.views.OverviewActionsView.FLAG_SINGLE_TASK;
import static com.android.quickstep.views.OverviewActionsView.HIDDEN_ACTIONS_IN_MENU;
import static com.android.quickstep.views.OverviewActionsView.HIDDEN_DESKTOP;
import static com.android.quickstep.views.OverviewActionsView.HIDDEN_NON_ZERO_ROTATION;
import static com.android.quickstep.views.OverviewActionsView.HIDDEN_NO_RECENTS;
import static com.android.quickstep.views.OverviewActionsView.HIDDEN_NO_TASKS;
import static com.android.quickstep.views.OverviewActionsView.HIDDEN_SPLIT_SCREEN;
import static com.android.quickstep.views.OverviewActionsView.HIDDEN_SPLIT_SELECT_ACTIVE;

import android.animation.Animator;
import android.animation.AnimatorListenerAdapter;
import android.animation.AnimatorSet;
import android.animation.LayoutTransition;
import android.animation.LayoutTransition.TransitionListener;
import android.animation.ObjectAnimator;
import android.animation.PropertyValuesHolder;
import android.animation.ValueAnimator;
import android.annotation.SuppressLint;
import android.annotation.TargetApi;
import android.app.WindowConfiguration;
import android.content.Context;
import android.content.Intent;
import android.content.LocusId;
import android.content.res.Configuration;
import android.graphics.Bitmap;
import android.graphics.BlendMode;
import android.graphics.Canvas;
import android.graphics.Color;
import android.graphics.Matrix;
import android.graphics.Point;
import android.graphics.PointF;
import android.graphics.Rect;
import android.graphics.RectF;
import android.graphics.Typeface;
import android.graphics.drawable.AnimatedVectorDrawable;
import android.graphics.drawable.Drawable;
import android.os.Build;
import android.os.Bundle;
import android.os.SystemClock;
import android.os.UserHandle;
import android.os.VibrationEffect;
import android.provider.Settings;
import android.text.Layout;
import android.text.StaticLayout;
import android.text.TextPaint;
import android.util.AttributeSet;
import android.util.FloatProperty;
import android.util.Log;
import android.util.Pair;
import android.util.SparseBooleanArray;
import android.view.HapticFeedbackConstants;
import android.view.KeyEvent;
import android.view.LayoutInflater;
import android.view.MotionEvent;
import android.view.RemoteAnimationTarget;
import android.view.View;
import android.view.ViewDebug;
import android.view.ViewGroup;
import android.view.ViewTreeObserver.OnScrollChangedListener;
import android.view.accessibility.AccessibilityEvent;
import android.view.accessibility.AccessibilityNodeInfo;
import android.view.animation.Interpolator;
import android.widget.Button;
import android.widget.ImageButton;
import android.widget.ListView;
import android.widget.OverScroller;
import android.widget.Toast;
import android.window.PictureInPictureSurfaceTransaction;

import androidx.annotation.NonNull;
import androidx.annotation.Nullable;
import androidx.annotation.UiThread;
import androidx.core.graphics.ColorUtils;

import com.android.launcher3.BaseActivity;
import com.android.launcher3.BaseActivity.MultiWindowModeChangedListener;
import com.android.launcher3.DeviceProfile;
import com.android.launcher3.Insettable;
import com.android.launcher3.InvariantDeviceProfile;
import com.android.launcher3.PagedView;
import com.android.launcher3.R;
import com.android.launcher3.Utilities;
import com.android.launcher3.anim.AnimatedFloat;
import com.android.launcher3.anim.AnimatorListeners;
import com.android.launcher3.anim.AnimatorPlaybackController;
import com.android.launcher3.anim.PendingAnimation;
import com.android.launcher3.anim.SpringProperty;
import com.android.launcher3.compat.AccessibilityManagerCompat;
import com.android.launcher3.config.FeatureFlags;
import com.android.launcher3.icons.cache.HandlerRunnable;
import com.android.launcher3.logging.StatsLogManager;
import com.android.launcher3.statehandlers.DepthController;
import com.android.launcher3.statemanager.BaseState;
import com.android.launcher3.statemanager.StatefulActivity;
import com.android.launcher3.testing.TestLogging;
import com.android.launcher3.testing.shared.TestProtocol;
import com.android.launcher3.touch.OverScroll;
import com.android.launcher3.touch.PagedOrientationHandler;
import com.android.launcher3.util.DynamicResource;
import com.android.launcher3.util.IntArray;
import com.android.launcher3.util.IntSet;
import com.android.launcher3.util.ResourceBasedOverride.Overrides;
import com.android.launcher3.util.RunnableList;
import com.android.launcher3.util.SplitConfigurationOptions.SplitBounds;
import com.android.launcher3.util.SplitConfigurationOptions.SplitSelectSource;
import com.android.launcher3.util.SplitConfigurationOptions.StagePosition;
import com.android.launcher3.util.Themes;
import com.android.launcher3.util.TranslateEdgeEffect;
import com.android.launcher3.util.VibratorWrapper;
import com.android.launcher3.util.ViewPool;
import com.android.quickstep.BaseActivityInterface;
import com.android.quickstep.GestureState;
import com.android.quickstep.RecentsAnimationController;
import com.android.quickstep.RecentsAnimationTargets;
import com.android.quickstep.RecentsFilterState;
import com.android.quickstep.RecentsModel;
import com.android.quickstep.RemoteAnimationTargets;
import com.android.quickstep.RemoteTargetGluer;
import com.android.quickstep.RemoteTargetGluer.RemoteTargetHandle;
import com.android.quickstep.RotationTouchHelper;
import com.android.quickstep.SystemUiProxy;
import com.android.quickstep.TaskOverlayFactory;
import com.android.quickstep.TaskThumbnailCache;
import com.android.quickstep.TaskViewUtils;
import com.android.quickstep.TopTaskTracker;
import com.android.quickstep.ViewUtils;
import com.android.quickstep.util.ActiveGestureErrorDetector;
import com.android.quickstep.util.ActiveGestureLog;
import com.android.quickstep.util.AnimUtils;
import com.android.quickstep.util.DesktopTask;
import com.android.quickstep.util.GroupTask;
import com.android.quickstep.util.LayoutUtils;
import com.android.quickstep.util.RecentsOrientedState;
import com.android.quickstep.util.SplitAnimationController.Companion.SplitAnimInitProps;
import com.android.quickstep.util.SplitAnimationTimings;
import com.android.quickstep.util.SplitSelectStateController;
import com.android.quickstep.util.SurfaceTransaction;
import com.android.quickstep.util.SurfaceTransactionApplier;
import com.android.quickstep.util.TaskViewSimulator;
import com.android.quickstep.util.TaskVisualsChangeListener;
import com.android.quickstep.util.TransformParams;
import com.android.quickstep.util.VibrationConstants;
import com.android.quickstep.views.TaskView.TaskIdAttributeContainer;
import com.android.systemui.plugins.ResourceProvider;
import com.android.systemui.shared.recents.model.Task;
import com.android.systemui.shared.recents.model.ThumbnailData;
import com.android.systemui.shared.system.ActivityManagerWrapper;
import com.android.systemui.shared.system.InteractionJankMonitorWrapper;
import com.android.systemui.shared.system.PackageManagerWrapper;
import com.android.systemui.shared.system.TaskStackChangeListener;
import com.android.systemui.shared.system.TaskStackChangeListeners;
import com.android.wm.shell.pip.IPipAnimationListener;

import java.util.Arrays;
import java.util.ArrayList;
import java.util.Arrays;
import java.util.HashMap;
import java.util.List;
import java.util.Objects;
import java.util.function.Consumer;

/**
 * A list of recent tasks.
 */
@TargetApi(Build.VERSION_CODES.R)
public abstract class RecentsView<ACTIVITY_TYPE extends StatefulActivity<STATE_TYPE>,
        STATE_TYPE extends BaseState<STATE_TYPE>> extends PagedView implements Insettable,
        TaskThumbnailCache.HighResLoadingState.HighResLoadingStateChangedCallback,
        TaskVisualsChangeListener {

    private static final String TAG = "RecentsView";
    private static final boolean DEBUG = false;

    // TODO(b/184899234): We use this timeout to wait a fixed period after switching to the
    // screenshot when dismissing the current live task to ensure the app can try and get stopped.
    private static final int REMOVE_TASK_WAIT_FOR_APP_STOP_MS = 100;

    public static final FloatProperty<RecentsView> CONTENT_ALPHA =
            new FloatProperty<RecentsView>("contentAlpha") {
                @Override
                public void setValue(RecentsView view, float v) {
                    view.setContentAlpha(v);
                }

                @Override
                public Float get(RecentsView view) {
                    return view.getContentAlpha();
                }
            };

    public static final FloatProperty<RecentsView> FULLSCREEN_PROGRESS =
            new FloatProperty<RecentsView>("fullscreenProgress") {
                @Override
                public void setValue(RecentsView recentsView, float v) {
                    recentsView.setFullscreenProgress(v);
                }

                @Override
                public Float get(RecentsView recentsView) {
                    return recentsView.mFullscreenProgress;
                }
            };

    public static final FloatProperty<RecentsView> TASK_MODALNESS =
            new FloatProperty<RecentsView>("taskModalness") {
                @Override
                public void setValue(RecentsView recentsView, float v) {
                    recentsView.setTaskModalness(v);
                }

                @Override
                public Float get(RecentsView recentsView) {
                    return recentsView.mTaskModalness;
                }
            };

    public static final FloatProperty<RecentsView> ADJACENT_PAGE_HORIZONTAL_OFFSET =
            new FloatProperty<RecentsView>("adjacentPageHorizontalOffset") {
                @Override
                public void setValue(RecentsView recentsView, float v) {
                    if (recentsView.mAdjacentPageHorizontalOffset != v) {
                        recentsView.mAdjacentPageHorizontalOffset = v;
                        recentsView.updatePageOffsets();
                    }
                }

                @Override
                public Float get(RecentsView recentsView) {
                    return recentsView.mAdjacentPageHorizontalOffset;
                }
            };

    public static final int SCROLL_VIBRATION_PRIMITIVE =
            Utilities.ATLEAST_S ? VibrationEffect.Composition.PRIMITIVE_LOW_TICK : -1;
    public static final float SCROLL_VIBRATION_PRIMITIVE_SCALE = 0.6f;
    public static final VibrationEffect SCROLL_VIBRATION_FALLBACK =
            VibrationConstants.EFFECT_TEXTURE_TICK;

    /**
     * Can be used to tint the color of the RecentsView to simulate a scrim that can views
     * excluded from. Really should be a proper scrim.
     * TODO(b/187528071): Remove this and replace with a real scrim.
     */
    private static final FloatProperty<RecentsView> COLOR_TINT =
            new FloatProperty<RecentsView>("colorTint") {
                @Override
                public void setValue(RecentsView recentsView, float v) {
                    recentsView.setColorTint(v);
                }

                @Override
                public Float get(RecentsView recentsView) {
                    return recentsView.getColorTint();
                }
            };

    /**
     * Even though {@link TaskView} has distinct offsetTranslationX/Y and resistance property, they
     * are currently both used to apply secondary translation. Should their use cases change to be
     * more specific, we'd want to create a similar FloatProperty just for a TaskView's
     * offsetX/Y property
     */
    public static final FloatProperty<RecentsView> TASK_SECONDARY_TRANSLATION =
            new FloatProperty<RecentsView>("taskSecondaryTranslation") {
                @Override
                public void setValue(RecentsView recentsView, float v) {
                    recentsView.setTaskViewsResistanceTranslation(v);
                }

                @Override
                public Float get(RecentsView recentsView) {
                    return recentsView.mTaskViewsSecondaryTranslation;
                }
            };

    /**
     * Even though {@link TaskView} has distinct offsetTranslationX/Y and resistance property, they
     * are currently both used to apply secondary translation. Should their use cases change to be
     * more specific, we'd want to create a similar FloatProperty just for a TaskView's
     * offsetX/Y property
     */
    public static final FloatProperty<RecentsView> TASK_PRIMARY_SPLIT_TRANSLATION =
            new FloatProperty<RecentsView>("taskPrimarySplitTranslation") {
                @Override
                public void setValue(RecentsView recentsView, float v) {
                    recentsView.setTaskViewsPrimarySplitTranslation(v);
                }

                @Override
                public Float get(RecentsView recentsView) {
                    return recentsView.mTaskViewsPrimarySplitTranslation;
                }
            };

    public static final FloatProperty<RecentsView> TASK_SECONDARY_SPLIT_TRANSLATION =
            new FloatProperty<RecentsView>("taskSecondarySplitTranslation") {
                @Override
                public void setValue(RecentsView recentsView, float v) {
                    recentsView.setTaskViewsSecondarySplitTranslation(v);
                }

                @Override
                public Float get(RecentsView recentsView) {
                    return recentsView.mTaskViewsSecondarySplitTranslation;
                }
            };

    /** Same as normal SCALE_PROPERTY, but also updates page offsets that depend on this scale. */
    public static final FloatProperty<RecentsView> RECENTS_SCALE_PROPERTY =
            new FloatProperty<RecentsView>("recentsScale") {
                @Override
                public void setValue(RecentsView view, float scale) {
                    view.setScaleX(scale);
                    view.setScaleY(scale);
                    view.mLastComputedTaskStartPushOutDistance = null;
                    view.mLastComputedTaskEndPushOutDistance = null;
                    view.runActionOnRemoteHandles(new Consumer<RemoteTargetHandle>() {
                        @Override
                        public void accept(RemoteTargetHandle remoteTargetHandle) {
                            remoteTargetHandle.getTaskViewSimulator().recentsViewScale.value =
                                    scale;
                        }
                    });
                    view.setTaskViewsResistanceTranslation(view.mTaskViewsSecondaryTranslation);
                    view.updateTaskViewsSnapshotRadius();
                    view.updatePageOffsets();
                }

                @Override
                public Float get(RecentsView view) {
                    return view.getScaleX();
                }
            };

    /**
     * Progress of Recents view from carousel layout to grid layout. If Recents is not shown as a
     * grid, then the value remains 0.
     */
    public static final FloatProperty<RecentsView> RECENTS_GRID_PROGRESS =
            new FloatProperty<RecentsView>("recentsGrid") {
                @Override
                public void setValue(RecentsView view, float gridProgress) {
                    view.setGridProgress(gridProgress);
                }

                @Override
                public Float get(RecentsView view) {
                    return view.mGridProgress;
                }
            };

    /**
     * Alpha of the task thumbnail splash, where being in BackgroundAppState has a value of 1, and
     * being in any other state has a value of 0.
     */
    public static final FloatProperty<RecentsView> TASK_THUMBNAIL_SPLASH_ALPHA =
            new FloatProperty<RecentsView>("taskThumbnailSplashAlpha") {
                @Override
                public void setValue(RecentsView view, float taskThumbnailSplashAlpha) {
                    view.setTaskThumbnailSplashAlpha(taskThumbnailSplashAlpha);
                }

                @Override
                public Float get(RecentsView view) {
                    return view.mTaskThumbnailSplashAlpha;
                }
            };

    // OverScroll constants
    private static final int OVERSCROLL_PAGE_SNAP_ANIMATION_DURATION = 270;

    private static final int DEFAULT_ACTIONS_VIEW_ALPHA_ANIMATION_DURATION = 300;

    private static final int DISMISS_TASK_DURATION = 300;
    private static final int ADDITION_TASK_DURATION = 200;
    private static final float INITIAL_DISMISS_TRANSLATION_INTERPOLATION_OFFSET = 0.55f;
    private static final float ADDITIONAL_DISMISS_TRANSLATION_INTERPOLATION_OFFSET = 0.05f;
    private static final float ANIMATION_DISMISS_PROGRESS_MIDPOINT = 0.5f;
    private static final float END_DISMISS_TRANSLATION_INTERPOLATION_OFFSET = 0.75f;

    private static final float SIGNIFICANT_MOVE_SCREEN_WIDTH_PERCENTAGE = 0.15f;

    protected final RecentsOrientedState mOrientationState;
    protected final BaseActivityInterface<STATE_TYPE, ACTIVITY_TYPE> mSizeStrategy;
    @Nullable
    protected RecentsAnimationController mRecentsAnimationController;
    @Nullable
    protected SurfaceTransactionApplier mSyncTransactionApplier;
    protected int mTaskWidth;
    protected int mTaskHeight;
    // Used to position the top of a task in the top row of the grid
    private float mTaskGridVerticalDiff;
    // The vertical space one grid task takes + space between top and bottom row.
    private float mTopBottomRowHeightDiff;
    // mTaskGridVerticalDiff and mTopBottomRowHeightDiff summed together provides the top
    // position for bottom row of grid tasks.

    @Nullable
    protected RemoteTargetHandle[] mRemoteTargetHandles;
    protected final Rect mLastComputedTaskSize = new Rect();
    protected final Rect mLastComputedGridSize = new Rect();
    protected final Rect mLastComputedGridTaskSize = new Rect();
    protected final Rect mLastComputedDesktopTaskSize = new Rect();
    private TaskView mSelectedTask = null;
    // How much a task that is directly offscreen will be pushed out due to RecentsView scale/pivot.
    @Nullable
    protected Float mLastComputedTaskStartPushOutDistance = null;
    @Nullable
    protected Float mLastComputedTaskEndPushOutDistance = null;
    protected boolean mEnableDrawingLiveTile = false;
    protected final Rect mTempRect = new Rect();
    protected final RectF mTempRectF = new RectF();
    private final PointF mTempPointF = new PointF();
    private final Matrix mTempMatrix = new Matrix();
    private final float[] mTempFloat = new float[1];
    private final List<OnScrollChangedListener> mScrollListeners = new ArrayList<>();

    // The threshold at which we update the SystemUI flags when animating from the task into the app
    public static final float UPDATE_SYSUI_FLAGS_THRESHOLD = 0.85f;

    protected final ACTIVITY_TYPE mActivity;
    private final float mFastFlingVelocity;
    private final int mScrollHapticMinGapMillis;
    private final RecentsModel mModel;
    private final int mSplitPlaceholderSize;
    private final int mSplitPlaceholderInset;
    private final ClearAllButton mClearAllButton;
    private final Rect mClearAllButtonDeadZoneRect = new Rect();
    private final Rect mTaskViewDeadZoneRect = new Rect();
    /**
     * Reflects if Recents is currently in the middle of a gesture
     */
    private boolean mGestureActive;

    // Keeps track of the previously known visible tasks for purposes of loading/unloading task data
    private final SparseBooleanArray mHasVisibleTaskData = new SparseBooleanArray();

    private final InvariantDeviceProfile mIdp;

    /**
     * Getting views should be done via {@link #getTaskViewFromPool(int)}
     */
    private final ViewPool<TaskView> mTaskViewPool;
    private final ViewPool<GroupedTaskView> mGroupedTaskViewPool;
    private final ViewPool<DesktopTaskView> mDesktopTaskViewPool;

    private final TaskOverlayFactory mTaskOverlayFactory;

    protected boolean mDisallowScrollToClearAll;
    private boolean mOverlayEnabled;
    protected boolean mFreezeViewVisibility;
    private boolean mOverviewGridEnabled;
    private boolean mOverviewFullscreenEnabled;
    private boolean mOverviewSelectEnabled;

    private boolean mShouldClampScrollOffset;
    private int mClampedScrollOffsetBound;

    private float mAdjacentPageHorizontalOffset = 0;
    protected float mTaskViewsSecondaryTranslation = 0;
    protected float mTaskViewsPrimarySplitTranslation = 0;
    protected float mTaskViewsSecondarySplitTranslation = 0;
    // Progress from 0 to 1 where 0 is a carousel and 1 is a 2 row grid.
    private float mGridProgress = 0;
    private float mTaskThumbnailSplashAlpha = 0;
    private boolean mShowAsGridLastOnLayout = false;
    private final IntSet mTopRowIdSet = new IntSet();
    private int mClearAllShortTotalWidthTranslation = 0;

    // The GestureEndTarget that is still in progress.
    @Nullable
    protected GestureState.GestureEndTarget mCurrentGestureEndTarget;

    // TODO(b/187528071): Remove these and replace with a real scrim.
    private float mColorTint;
    private final int mTintingColor;
    @Nullable
    private ObjectAnimator mTintingAnimator;

    private int mOverScrollShift = 0;
    private long mScrollLastHapticTimestamp;

<<<<<<< HEAD
    private float mScrollScale = 1f;

=======
>>>>>>> 2bbab665
    private boolean mIsLandScape;

    /**
     * TODO: Call reloadIdNeeded in onTaskStackChanged.
     */
    private final TaskStackChangeListener mTaskStackListener = new TaskStackChangeListener() {
        @Override
        public void onActivityPinned(String packageName, int userId, int taskId, int stackId) {
            if (!mHandleTaskStackChanges) {
                return;
            }
            // Check this is for the right user
            if (!checkCurrentOrManagedUserId(userId, getContext())) {
                return;
            }

            // Remove the task immediately from the task list
            TaskView taskView = getTaskViewByTaskId(taskId);
            if (taskView != null) {
                removeView(taskView);
            }
        }

        @Override
        public void onActivityUnpinned() {
            if (!mHandleTaskStackChanges) {
                return;
            }

            reloadIfNeeded();
            enableLayoutTransitions();
        }

        @Override
        public void onTaskRemoved(int taskId) {
            if (!mHandleTaskStackChanges) {
                return;
            }

            TaskView taskView = getTaskViewByTaskId(taskId);
            if (taskView == null) {
                return;
            }
            Task.TaskKey taskKey = taskView.getTask().key;
            UI_HELPER_EXECUTOR.execute(new HandlerRunnable<>(
                    UI_HELPER_EXECUTOR.getHandler(),
                    () -> PackageManagerWrapper.getInstance()
                            .getActivityInfo(taskKey.getComponent(), taskKey.userId) == null,
                    MAIN_EXECUTOR,
                    apkRemoved -> {
                        if (apkRemoved) {
                            dismissTask(taskId);
                        } else {
                            mModel.isTaskRemoved(taskKey.id, taskRemoved -> {
                                if (taskRemoved) {
                                    dismissTask(taskId);
                                }
                            }, RecentsFilterState.getFilter(mFilterState.getPackageNameToFilter()));
                        }
                    }));
        }
    };

    private final PinnedStackAnimationListener mIPipAnimationListener =
            new PinnedStackAnimationListener();
    private int mPipCornerRadius;
    private int mPipShadowRadius;

    // Used to keep track of the last requested task list id, so that we do not request to load the
    // tasks again if we have already requested it and the task list has not changed
    private int mTaskListChangeId = -1;

    // Only valid until the launcher state changes to NORMAL
    /**
     * ID for the current running TaskView view, unique amongst TaskView instances. ID's are set
     * through {@link #getTaskViewFromPool(boolean)} and incremented by {@link #mTaskViewIdCount}
     */
    protected int mRunningTaskViewId = -1;
    private int mTaskViewIdCount;
    private final int[] INVALID_TASK_IDS = new int[]{-1, -1};
    protected boolean mRunningTaskTileHidden;
    @Nullable
    private Task[] mTmpRunningTasks;
    protected int mFocusedTaskViewId = -1;

    private boolean mTaskIconScaledDown = false;
    private boolean mRunningTaskShowScreenshot = false;

    private boolean mOverviewStateEnabled;
    private boolean mHandleTaskStackChanges;
    private boolean mSwipeDownShouldLaunchApp;
    private boolean mTouchDownToStartHome;
    private final float mSquaredTouchSlop;
    private int mDownX;
    private int mDownY;

    @Nullable
    private PendingAnimation mPendingAnimation;
    @Nullable
    private LayoutTransition mLayoutTransition;

    @ViewDebug.ExportedProperty(category = "launcher")
    protected float mContentAlpha = 1;
    @ViewDebug.ExportedProperty(category = "launcher")
    protected float mFullscreenProgress = 0;
    /**
     * How modal is the current task to be displayed, 1 means the task is fully modal and no other
     * tasks are show. 0 means the task is displays in context in the list with other tasks.
     */
    @ViewDebug.ExportedProperty(category = "launcher")
    protected float mTaskModalness = 0;

    // Keeps track of task id whose visual state should not be reset
    private int mIgnoreResetTaskId = -1;
    protected boolean mLoadPlanEverApplied;

    // Variables for empty state
    private final Drawable mEmptyIcon;
    private final CharSequence mEmptyMessage;
    private final TextPaint mEmptyMessagePaint;
    private final Point mLastMeasureSize = new Point();
    private final int mEmptyMessagePadding;
    private boolean mShowEmptyMessage;
    @Nullable
    private OnEmptyMessageUpdatedListener mOnEmptyMessageUpdatedListener;
    @Nullable
    private Layout mEmptyTextLayout;

    /**
     * Placeholder view indicating where the first split screen selected app will be placed
     */
    private SplitSelectStateController mSplitSelectStateController;
    /**
     * The first task that split screen selection was initiated with. When split select state is
     * initialized, we create a
     * {@link #createTaskDismissAnimation(TaskView, boolean, boolean, long, boolean)} for this
     * TaskView but don't actually remove the task since the user might back out. As such, we also
     * ensure this View doesn't go back into the {@link #mTaskViewPool},
     * see {@link #onViewRemoved(View)}
     */
    @Nullable
    private TaskView mSplitHiddenTaskView;
    @Nullable
    private TaskView mSecondSplitHiddenView;
    @Nullable
    private SplitBounds mSplitBoundsConfig;
    private final Toast mSplitUnsupportedToast = Toast.makeText(getContext(),
            R.string.toast_split_app_unsupported, Toast.LENGTH_SHORT);

    private SplitInstructionsView mSplitInstructionsView;

    @Nullable
    private SplitSelectSource mSplitSelectSource;

    /**
     * Keeps track of the index of the TaskView that split screen was initialized with so we know
     * where to insert it back into list of taskViews in case user backs out of entering split
     * screen.
     * NOTE: This index is the index while {@link #mSplitHiddenTaskView} was a child of recentsView,
     * this doesn't get adjusted to reflect the new child count after the taskView is dismissed/
     * removed from recentsView
     */
    private int mSplitHiddenTaskViewIndex = -1;
    @Nullable
    private FloatingTaskView mFirstFloatingTaskView;
    @Nullable
    private FloatingTaskView mSecondFloatingTaskView;

    /**
     * The task to be removed and immediately re-added. Should not be added to task pool.
     */
    @Nullable
    private TaskView mMovingTaskView;

    private OverviewActionsView mActionsView;
    private ObjectAnimator mActionsViewAlphaAnimator;
    private float mActionsViewAlphaAnimatorFinalValue;
    private MemInfoView mMemInfoView;

    List<String> mLockedTasks = new ArrayList<>();

    private ImageButton mLockButtonView;

    private String mStartPkg, mEndPkg;

    /**
     * Keeps track of the desktop task. Optional and only present when the feature flag is enabled.
     */
    @Nullable
    private DesktopTaskView mDesktopTaskView;

    private MultiWindowModeChangedListener mMultiWindowModeChangedListener =
            new MultiWindowModeChangedListener() {
                @Override
                public void onMultiWindowModeChanged(boolean inMultiWindowMode) {
                    mOrientationState.setMultiWindowMode(inMultiWindowMode);
                    setLayoutRotation(mOrientationState.getTouchRotation(),
                            mOrientationState.getDisplayRotation());
                    updateChildTaskOrientations();
                    if (!inMultiWindowMode && mOverviewStateEnabled) {
                        // TODO: Re-enable layout transitions for addition of the unpinned task
                        reloadIfNeeded();
                    }
                }
            };

    @Nullable
    private RunnableList mSideTaskLaunchCallback;
    @Nullable
    private TaskLaunchListener mTaskLaunchListener;

    // keeps track of the state of the filter for tasks in recents view
    private final RecentsFilterState mFilterState = new RecentsFilterState();

    public RecentsView(Context context, @Nullable AttributeSet attrs, int defStyleAttr,
            BaseActivityInterface sizeStrategy) {
        super(context, attrs, defStyleAttr);
        setEnableFreeScroll(true);
        mSizeStrategy = sizeStrategy;
        mActivity = BaseActivity.fromContext(context);
        mOrientationState = new RecentsOrientedState(
                context, mSizeStrategy, this::animateRecentsRotationInPlace);
        final int rotation = mActivity.getDisplay().getRotation();
        mOrientationState.setRecentsRotation(rotation);

        mScrollHapticMinGapMillis = getResources()
                .getInteger(R.integer.recentsScrollHapticMinGapMillis);
        mFastFlingVelocity = getResources()
                .getDimensionPixelSize(R.dimen.recents_fast_fling_velocity);
        mModel = RecentsModel.INSTANCE.get(context);
        mIdp = InvariantDeviceProfile.INSTANCE.get(context);

        mClearAllButton = (ClearAllButton) LayoutInflater.from(context)
                .inflate(R.layout.overview_clear_all_button, this, false);
        mClearAllButton.setOnClickListener(this::dismissAllTasks);
        mTaskViewPool = new ViewPool<>(context, this, R.layout.task, 20 /* max size */,
                10 /* initial size */);
        mGroupedTaskViewPool = new ViewPool<>(context, this,
                R.layout.task_grouped, 20 /* max size */, 10 /* initial size */);
        mDesktopTaskViewPool = new ViewPool<>(context, this, R.layout.task_desktop,
                5 /* max size */, 1 /* initial size */);

        mIsRtl = mOrientationHandler.getRecentsRtlSetting(getResources());
        setLayoutDirection(mIsRtl ? View.LAYOUT_DIRECTION_RTL : View.LAYOUT_DIRECTION_LTR);
        mSplitPlaceholderSize = getResources().getDimensionPixelSize(
                R.dimen.split_placeholder_size);
        mSplitPlaceholderInset = getResources().getDimensionPixelSize(
                R.dimen.split_placeholder_inset);
        mSquaredTouchSlop = squaredTouchSlop(context);
        mClampedScrollOffsetBound = getResources().getDimensionPixelSize(
                R.dimen.transient_taskbar_clamped_offset_bound);

        mEmptyIcon = context.getDrawable(R.drawable.ic_empty_recents);
        mEmptyIcon.setCallback(this);
        mEmptyMessage = context.getText(R.string.recents_empty_message);
        mEmptyMessagePaint = new TextPaint();
        mEmptyMessagePaint.setColor(Themes.getAttrColor(context, android.R.attr.textColorPrimary));
        mEmptyMessagePaint.setTextSize(getResources()
                .getDimension(R.dimen.recents_empty_message_text_size));
        mEmptyMessagePaint.setTypeface(Typeface.create(Themes.getDefaultBodyFont(context),
                Typeface.NORMAL));
        mEmptyMessagePaint.setAntiAlias(true);
        mEmptyMessagePadding = getResources()
                .getDimensionPixelSize(R.dimen.recents_empty_message_text_padding);
        setWillNotDraw(false);
        updateEmptyMessage();
        mOrientationHandler = mOrientationState.getOrientationHandler();

        mTaskOverlayFactory = Overrides.getObject(
                TaskOverlayFactory.class,
                context.getApplicationContext(),
                R.string.task_overlay_factory_class);

        // Initialize quickstep specific cache params here, as this is constructed only once
        mActivity.getViewCache().setCacheSize(R.layout.digital_wellbeing_toast, 5);

        String lockedTasks = Settings.System.getStringForUser(
                    context.getContentResolver(),
                    Settings.System.RECENTS_LOCKED_TASKS,
                    UserHandle.USER_CURRENT);

        if (mLockedTasks.size() == 0 && lockedTasks != null && !lockedTasks.isEmpty()) {
            mLockedTasks = new ArrayList<String>(Arrays.asList(lockedTasks.split(",")));
        }

        mTintingColor = getForegroundScrimDimColor(context);

        // if multi-instance feature is enabled
        if (FeatureFlags.ENABLE_MULTI_INSTANCE.get()) {
            // invalidate the current list of tasks if filter changes
            mFilterState.setOnFilterUpdatedListener(this::invalidateTaskList);
        }
        // make sure filter is turned off by default
        mFilterState.setFilterBy(null);
    }

    /** Get the state of the filter */
    public RecentsFilterState getFilterState() {
        return mFilterState;
    }

    /**
     * Toggles the filter and reloads the recents view if needed.
     *
     * @param packageName package name to filter by if the filter is being turned on;
     *                    should be null if filter is being turned off
     */
    public void setAndApplyFilter(@Nullable String packageName) {
        mFilterState.setFilterBy(packageName);
        updateClearAllFunction();
        reloadIfNeeded();
    }

    /**
     * Updates the "Clear All" button and its function depending on the recents view state.
     *
     * TODO: add a different button for going back to overview. Present solution is for demo only.
     */
    public void updateClearAllFunction() {
        if (mFilterState.isFiltered()) {
            mClearAllButton.setText(R.string.recents_back);
            mClearAllButton.setOnClickListener((view) -> {
                this.setAndApplyFilter(null);
            });
        } else {
            mClearAllButton.setText(R.string.recents_clear_all);
            mClearAllButton.setOnClickListener(this::dismissAllTasks);
        }
    }

    /**
     * Invalidates the list of tasks so that an update occurs to the list of tasks if requested.
     */
    private void invalidateTaskList() {
        mTaskListChangeId = -1;
    }

    public OverScroller getScroller() {
        return mScroller;
    }

    public boolean isRtl() {
        return mIsRtl;
    }

    @Override
    protected void initEdgeEffect() {
        mEdgeGlowLeft = new TranslateEdgeEffect(getContext());
        mEdgeGlowRight = new TranslateEdgeEffect(getContext());
    }

    @Override
    protected void drawEdgeEffect(Canvas canvas) {
        // Do not draw edge effect
    }

    @Override
    protected void dispatchDraw(Canvas canvas) {
        // Draw overscroll
        if (mAllowOverScroll && (!mEdgeGlowRight.isFinished() || !mEdgeGlowLeft.isFinished())) {
            final int restoreCount = canvas.save();

            int primarySize = mOrientationHandler.getPrimaryValue(getWidth(), getHeight());
            int scroll = OverScroll.dampedScroll(getUndampedOverScrollShift(), primarySize);
            mOrientationHandler.setPrimary(canvas, CANVAS_TRANSLATE, scroll);

            if (mOverScrollShift != scroll) {
                mOverScrollShift = scroll;
                dispatchScrollChanged();
            }

            super.dispatchDraw(canvas);
            canvas.restoreToCount(restoreCount);
        } else {
            if (mOverScrollShift != 0) {
                mOverScrollShift = 0;
                dispatchScrollChanged();
            }
            super.dispatchDraw(canvas);
        }
        if (mEnableDrawingLiveTile && mRemoteTargetHandles != null) {
            redrawLiveTile();
        }
    }

    private float getUndampedOverScrollShift() {
        final int width = getWidth();
        final int height = getHeight();
        int primarySize = mOrientationHandler.getPrimaryValue(width, height);
        int secondarySize = mOrientationHandler.getSecondaryValue(width, height);

        float effectiveShift = 0;
        if (!mEdgeGlowLeft.isFinished()) {
            mEdgeGlowLeft.setSize(secondarySize, primarySize);
            if (((TranslateEdgeEffect) mEdgeGlowLeft).getTranslationShift(mTempFloat)) {
                effectiveShift = mTempFloat[0];
                postInvalidateOnAnimation();
            }
        }
        if (!mEdgeGlowRight.isFinished()) {
            mEdgeGlowRight.setSize(secondarySize, primarySize);
            if (((TranslateEdgeEffect) mEdgeGlowRight).getTranslationShift(mTempFloat)) {
                effectiveShift -= mTempFloat[0];
                postInvalidateOnAnimation();
            }
        }

        return effectiveShift * primarySize;
    }

    /**
     * Returns the view shift due to overscroll
     */
    public int getOverScrollShift() {
        return mOverScrollShift;
    }

    @Override
    @Nullable
    public Task onTaskThumbnailChanged(int taskId, ThumbnailData thumbnailData) {
        if (mHandleTaskStackChanges) {
            TaskView taskView = getTaskViewByTaskId(taskId);
            if (taskView != null) {
                for (TaskIdAttributeContainer container :
                        taskView.getTaskIdAttributeContainers()) {
                    if (container == null || taskId != container.getTask().key.id) {
                        continue;
                    }
                    container.getThumbnailView().setThumbnail(container.getTask(), thumbnailData);
                }
            }
        }
        return null;
    }

    @Override
    public void onTaskIconChanged(String pkg, UserHandle user) {
        for (int i = 0; i < getTaskViewCount(); i++) {
            TaskView tv = requireTaskViewAt(i);
            Task task = tv.getTask();
            if (task != null && task.key != null && pkg.equals(task.key.getPackageName())
                    && task.key.userId == user.getIdentifier()) {
                task.icon = null;
                if (tv.getIconView().getDrawable() != null) {
                    tv.onTaskListVisibilityChanged(true /* visible */);
                }
            }
        }
    }

    @Override
    public void onTaskIconChanged(int taskId) {
        TaskView taskView = getTaskViewByTaskId(taskId);
        if (taskView != null) {
            taskView.refreshTaskThumbnailSplash();
        }
    }

    /**
     * Update the thumbnail of the task.
     * @param refreshNow Refresh immediately if it's true.
     */
    @Nullable
    public TaskView updateThumbnail(int taskId, ThumbnailData thumbnailData, boolean refreshNow) {
        TaskView taskView = getTaskViewByTaskId(taskId);
        if (taskView != null) {
            taskView.getThumbnail().setThumbnail(taskView.getTask(), thumbnailData, refreshNow);
        }
        return taskView;
    }

    @Override
    protected void onWindowVisibilityChanged(int visibility) {
        super.onWindowVisibilityChanged(visibility);
        updateTaskStackListenerState();
    }

    public void init(OverviewActionsView actionsView, SplitSelectStateController splitController,
                        MemInfoView memInfoView) {
        mActionsView = actionsView;
        mActionsView.updateHiddenFlags(HIDDEN_NO_TASKS, getTaskViewCount() == 0);
        mSplitSelectStateController = splitController;
        mMemInfoView = memInfoView;
        mLockButtonView = (ImageButton) mActionsView.findViewById(R.id.action_lock);
        mLockButtonView.setOnClickListener(this::lockCurrentTask);
        mLockButtonView.setImageResource(R.drawable.recents_unlocked);
    }

    public SplitSelectStateController getSplitSelectController() {
        return mSplitSelectStateController;
    }

    public boolean isSplitSelectionActive() {
        return mSplitSelectStateController.isSplitSelectActive();
    }

    /**
     * See overridden implementations
     * @return {@code true} if child TaskViews can be launched when user taps on them
     */
    protected boolean canLaunchFullscreenTask() {
        return true;
    }

    @Override
    protected void onAttachedToWindow() {
        super.onAttachedToWindow();
        updateTaskStackListenerState();
        mModel.getThumbnailCache().getHighResLoadingState().addCallback(this);
        mActivity.addMultiWindowModeChangedListener(mMultiWindowModeChangedListener);
        TaskStackChangeListeners.getInstance().registerTaskStackListener(mTaskStackListener);
        mSyncTransactionApplier = new SurfaceTransactionApplier(this);
        runActionOnRemoteHandles(remoteTargetHandle -> remoteTargetHandle.getTransformParams()
                .setSyncTransactionApplier(mSyncTransactionApplier));
        RecentsModel.INSTANCE.get(getContext()).addThumbnailChangeListener(this);
        mIPipAnimationListener.setActivityAndRecentsView(mActivity, this);
        SystemUiProxy.INSTANCE.get(getContext()).setPipAnimationListener(
                mIPipAnimationListener);
        mOrientationState.initListeners();
        mTaskOverlayFactory.initListeners();
    }

    @Override
    protected void onDetachedFromWindow() {
        super.onDetachedFromWindow();
        updateTaskStackListenerState();
        mModel.getThumbnailCache().getHighResLoadingState().removeCallback(this);
        mActivity.removeMultiWindowModeChangedListener(mMultiWindowModeChangedListener);
        TaskStackChangeListeners.getInstance().unregisterTaskStackListener(mTaskStackListener);
        mSyncTransactionApplier = null;
        runActionOnRemoteHandles(remoteTargetHandle -> remoteTargetHandle.getTransformParams()
                .setSyncTransactionApplier(null));
        executeSideTaskLaunchCallback();
        RecentsModel.INSTANCE.get(getContext()).removeThumbnailChangeListener(this);
        SystemUiProxy.INSTANCE.get(getContext()).setPipAnimationListener(null);
        mIPipAnimationListener.setActivityAndRecentsView(null, null);
        mOrientationState.destroyListeners();
        mTaskOverlayFactory.removeListeners();
    }

    @Override
    public void onViewRemoved(View child) {
        super.onViewRemoved(child);

        // Clear the task data for the removed child if it was visible unless:
        // - It's the initial taskview for entering split screen, we only pretend to dismiss the
        // task
        // - It's the focused task to be moved to the front, we immediately re-add the task
        if (child instanceof TaskView && child != mSplitHiddenTaskView
                && child != mMovingTaskView) {
            TaskView taskView = (TaskView) child;
            for (int i : taskView.getTaskIds()) {
                mHasVisibleTaskData.delete(i);
            }
            if (child instanceof GroupedTaskView) {
                mGroupedTaskViewPool.recycle((GroupedTaskView) taskView);
            } else if (child instanceof DesktopTaskView) {
                mDesktopTaskViewPool.recycle((DesktopTaskView) taskView);
            } else {
                mTaskViewPool.recycle(taskView);
            }
            taskView.setTaskViewId(-1);
            mActionsView.updateHiddenFlags(HIDDEN_NO_TASKS, getTaskViewCount() == 0);
        }
    }

    @Override
    public void onViewAdded(View child) {
        super.onViewAdded(child);
        child.setAlpha(mContentAlpha);
        // RecentsView is set to RTL in the constructor when system is using LTR. Here we set the
        // child direction back to match system settings.
        child.setLayoutDirection(mIsRtl ? View.LAYOUT_DIRECTION_LTR : View.LAYOUT_DIRECTION_RTL);
        mActionsView.updateHiddenFlags(HIDDEN_NO_TASKS, false);
        updateEmptyMessage();
    }

    @Override
    public void draw(Canvas canvas) {
        maybeDrawEmptyMessage(canvas);
        super.draw(canvas);
    }

    @Override
    public boolean requestChildRectangleOnScreen(View child, Rect rectangle, boolean immediate) {
        if (isModal()) {
            // Do not scroll when clicking on a modal grid task, as it will already be centered
            // on screen.
            return false;
        }
        return super.requestChildRectangleOnScreen(child, rectangle, immediate);
    }

    public void addSideTaskLaunchCallback(RunnableList callback) {
        if (mSideTaskLaunchCallback == null) {
            mSideTaskLaunchCallback = new RunnableList();
        }
        mSideTaskLaunchCallback.add(callback::executeAllAndDestroy);
    }

    /**
     * This is a one-time callback when touching in live tile mode. It's reset to null right
     * after it's called.
     */
    public void setTaskLaunchListener(TaskLaunchListener taskLaunchListener) {
        mTaskLaunchListener = taskLaunchListener;
    }

    public void onTaskLaunchedInLiveTileMode() {
        if (mTaskLaunchListener != null) {
            mTaskLaunchListener.onTaskLaunched();
            mTaskLaunchListener = null;
        }
    }

    private void executeSideTaskLaunchCallback() {
        if (mSideTaskLaunchCallback != null) {
            mSideTaskLaunchCallback.executeAllAndDestroy();
            mSideTaskLaunchCallback = null;
        }
    }

    /**
     * TODO(b/195675206) Check both taskIDs from runningTaskViewId
     *  and launch if either of them is {@param taskId}
     */
    public void launchSideTaskInLiveTileModeForRestartedApp(int taskId) {
        int runningTaskViewId = getTaskViewIdFromTaskId(taskId);
        if (mRunningTaskViewId == -1 ||
                mRunningTaskViewId != runningTaskViewId ||
                mRemoteTargetHandles == null) {
            return;
        }

        TransformParams params = mRemoteTargetHandles[0].getTransformParams();
        RemoteAnimationTargets targets = params.getTargetSet();
        if (targets != null && targets.findTask(taskId) != null) {
            launchSideTaskInLiveTileMode(taskId, targets.apps, targets.wallpapers,
                    targets.nonApps);
        }
    }

    public void launchSideTaskInLiveTileMode(int taskId, RemoteAnimationTarget[] apps,
            RemoteAnimationTarget[] wallpaper, RemoteAnimationTarget[] nonApps) {
        AnimatorSet anim = new AnimatorSet();
        TaskView taskView = getTaskViewByTaskId(taskId);
        if (taskView == null || !isTaskViewVisible(taskView)) {
            // TODO: Refine this animation.
            SurfaceTransactionApplier surfaceApplier =
                    new SurfaceTransactionApplier(mActivity.getDragLayer());
            ValueAnimator appAnimator = ValueAnimator.ofFloat(0, 1);
            appAnimator.setDuration(RECENTS_LAUNCH_DURATION);
            appAnimator.setInterpolator(ACCEL_DEACCEL);
            appAnimator.addUpdateListener(valueAnimator -> {
                float percent = valueAnimator.getAnimatedFraction();
                SurfaceTransaction transaction = new SurfaceTransaction();
                Matrix matrix = new Matrix();
                matrix.postScale(percent, percent);
                matrix.postTranslate(mActivity.getDeviceProfile().widthPx * (1 - percent) / 2,
                        mActivity.getDeviceProfile().heightPx * (1 - percent) / 2);
                transaction.forSurface(apps[apps.length - 1].leash)
                        .setAlpha(percent)
                        .setMatrix(matrix);
                surfaceApplier.scheduleApply(transaction);
            });
            anim.play(appAnimator);
            anim.addListener(new AnimatorListenerAdapter() {
                @Override
                public void onAnimationEnd(Animator animation) {
                    finishRecentsAnimation(false /* toRecents */, null);
                }
            });
        } else {
            TaskViewUtils.composeRecentsLaunchAnimator(anim, taskView, apps, wallpaper, nonApps,
                    true /* launcherClosing */, mActivity.getStateManager(), this,
                    getDepthController());
        }
        anim.start();
    }

    public boolean isTaskViewVisible(TaskView tv) {
        if (showAsGrid()) {
            int screenStart = mOrientationHandler.getPrimaryScroll(this);
            int screenEnd = screenStart + mOrientationHandler.getMeasuredSize(this);
            return isTaskViewWithinBounds(tv, screenStart, screenEnd);
        } else {
            // For now, just check if it's the active task or an adjacent task
            return Math.abs(indexOfChild(tv) - getNextPage()) <= 1;
        }
    }

    public boolean isTaskViewFullyVisible(TaskView tv) {
        if (showAsGrid()) {
            int screenStart = mOrientationHandler.getPrimaryScroll(this);
            int screenEnd = screenStart + mOrientationHandler.getMeasuredSize(this);
            return isTaskViewFullyWithinBounds(tv, screenStart, screenEnd);
        } else {
            // For now, just check if it's the active task
            return indexOfChild(tv) == getNextPage();
        }
    }

    @Nullable
    private TaskView getLastGridTaskView() {
        return getLastGridTaskView(getTopRowIdArray(), getBottomRowIdArray());
    }

    @Nullable
    private TaskView getLastGridTaskView(IntArray topRowIdArray, IntArray bottomRowIdArray) {
        if (topRowIdArray.isEmpty() && bottomRowIdArray.isEmpty()) {
            return null;
        }
        int lastTaskViewId = topRowIdArray.size() >= bottomRowIdArray.size() ? topRowIdArray.get(
                topRowIdArray.size() - 1) : bottomRowIdArray.get(bottomRowIdArray.size() - 1);
        return getTaskViewFromTaskViewId(lastTaskViewId);
    }

    private int getSnapToLastTaskScrollDiff() {
        // Snap to a position where ClearAll is just invisible.
        int screenStart = mOrientationHandler.getPrimaryScroll(this);
        int clearAllScroll = getScrollForPage(indexOfChild(mClearAllButton));
        int clearAllWidth = mOrientationHandler.getPrimarySize(mClearAllButton);
        int lastTaskScroll = getLastTaskScroll(clearAllScroll, clearAllWidth);
        return screenStart - lastTaskScroll;
    }

    private int getLastTaskScroll(int clearAllScroll, int clearAllWidth) {
        int distance = clearAllWidth + getClearAllExtraPageSpacing();
        return clearAllScroll + (mIsRtl ? distance : -distance);
    }

    private boolean isTaskViewWithinBounds(TaskView tv, int start, int end) {
        int taskStart = mOrientationHandler.getChildStart(tv) + (int) tv.getOffsetAdjustment(
                showAsGrid());
        int taskSize = (int) (mOrientationHandler.getMeasuredSize(tv) * tv.getSizeAdjustment(
                showAsFullscreen()));
        int taskEnd = taskStart + taskSize;
        return (taskStart >= start && taskStart <= end) || (taskEnd >= start
                && taskEnd <= end);
    }

    private boolean isTaskViewFullyWithinBounds(TaskView tv, int start, int end) {
        int taskStart = mOrientationHandler.getChildStart(tv) + (int) tv.getOffsetAdjustment(
                showAsGrid());
        int taskSize = (int) (mOrientationHandler.getMeasuredSize(tv) * tv.getSizeAdjustment(
                showAsFullscreen()));
        int taskEnd = taskStart + taskSize;
        return taskStart >= start && taskEnd <= end;
    }

    /**
     * Returns true if the task is in expected scroll position.
     *
     * @param taskIndex the index of the task
     */
    public boolean isTaskInExpectedScrollPosition(int taskIndex) {
        return getScrollForPage(taskIndex) == getPagedOrientationHandler().getPrimaryScroll(this);
    }

    private boolean isFocusedTaskInExpectedScrollPosition() {
        TaskView focusedTask = getFocusedTaskView();
        return focusedTask != null && isTaskInExpectedScrollPosition(indexOfChild(focusedTask));
    }

    /**
     * Returns a {@link TaskView} that has taskId matching {@code taskId} or null if no match.
     */
    @Nullable
    public TaskView getTaskViewByTaskId(int taskId) {
        if (taskId == INVALID_TASK_ID) {
            return null;
        }

        for (int i = 0; i < getTaskViewCount(); i++) {
            TaskView taskView = requireTaskViewAt(i);
            if (taskView.containsTaskId(taskId)) {
                return taskView;
            }
        }
        return null;
    }

    public void setOverviewStateEnabled(boolean enabled) {
        mOverviewStateEnabled = enabled;
        updateTaskStackListenerState();
        mOrientationState.setRotationWatcherEnabled(enabled);
        if (!enabled) {
            // Reset the running task when leaving overview since it can still have a reference to
            // its thumbnail
            mTmpRunningTasks = null;
            mSplitBoundsConfig = null;
        }
        updateLocusId();
    }

    /**
     * Whether the Clear All button is hidden or fully visible. Used to determine if center
     * displayed page is a task or the Clear All button.
     *
     * @return True = Clear All button not fully visible, center page is a task. False = Clear All
     * button fully visible, center page is Clear All button.
     */
    public boolean isClearAllHidden() {
        return mClearAllButton.getAlpha() != 1f;
    }

    @Override
    protected void onPageBeginTransition() {
        super.onPageBeginTransition();
        if (getCurrentPageTaskView() != null)
            mStartPkg = getCurrentPageTaskView().getTask().key.getPackageName();
        if (mOverviewStateEnabled) { // only when in overview
            InteractionJankMonitorWrapper.begin(/* view= */ this,
                    InteractionJankMonitorWrapper.CUJ_RECENTS_SCROLLING);
        }
    }

    @Override
    protected void onPageEndTransition() {
        super.onPageEndTransition();
        if (getCurrentPageTaskView() != null) {
            mEndPkg = getCurrentPageTaskView().getTask().key.getPackageName();
        }
        if (mLockedTasks.contains(mStartPkg) != mLockedTasks.contains(mEndPkg)) {
            updateLockIcon();
        }
        if (getNextPage() > 0) {
            setSwipeDownShouldLaunchApp(true);
        }
        InteractionJankMonitorWrapper.end(InteractionJankMonitorWrapper.CUJ_RECENTS_SCROLLING);
    }

    @Override
    protected boolean isSignificantMove(float absoluteDelta, int pageOrientedSize) {
        DeviceProfile deviceProfile = mActivity.getDeviceProfile();
        if (!deviceProfile.isTablet) {
            return super.isSignificantMove(absoluteDelta, pageOrientedSize);
        }

        return absoluteDelta
                > deviceProfile.availableWidthPx * SIGNIFICANT_MOVE_SCREEN_WIDTH_PERCENTAGE;
    }

    @Override
    public boolean onTouchEvent(MotionEvent ev) {
        super.onTouchEvent(ev);

        if (showAsGrid()) {
            int taskCount = getTaskViewCount();
            for (int i = 0; i < taskCount; i++) {
                TaskView taskView = requireTaskViewAt(i);
                if (isTaskViewVisible(taskView) && taskView.offerTouchToChildren(ev)) {
                    // Keep consuming events to pass to delegate
                    return true;
                }
            }
        } else {
            TaskView taskView = getCurrentPageTaskView();
            if (taskView != null && taskView.offerTouchToChildren(ev)) {
                // Keep consuming events to pass to delegate
                return true;
            }
        }

        final int x = (int) ev.getX();
        final int y = (int) ev.getY();
        switch (ev.getAction()) {
            case MotionEvent.ACTION_UP:
                if (mTouchDownToStartHome) {
                    startHome();
                }
                mTouchDownToStartHome = false;
                break;
            case MotionEvent.ACTION_CANCEL:
                mTouchDownToStartHome = false;
                break;
            case MotionEvent.ACTION_MOVE:
                // Passing the touch slop will not allow dismiss to home
                if (mTouchDownToStartHome &&
                        (isHandlingTouch() ||
                                squaredHypot(mDownX - x, mDownY - y) > mSquaredTouchSlop)) {
                    mTouchDownToStartHome = false;
                }
                break;
            case MotionEvent.ACTION_DOWN:
                // Touch down anywhere but the deadzone around the visible clear all button and
                // between the task views will start home on touch up
                if (!isHandlingTouch() && !isModal()) {
                    if (mShowEmptyMessage) {
                        mTouchDownToStartHome = true;
                    } else {
                        updateDeadZoneRects();
                        final boolean clearAllButtonDeadZoneConsumed =
                                mClearAllButton.getAlpha() == 1
                                        && mClearAllButtonDeadZoneRect.contains(x, y);
                        final boolean cameFromNavBar = (ev.getEdgeFlags() & EDGE_NAV_BAR) != 0;
                        if (!clearAllButtonDeadZoneConsumed && !cameFromNavBar
                                && !mTaskViewDeadZoneRect.contains(x + getScrollX(), y)) {
                            mTouchDownToStartHome = true;
                        }
                    }
                }
                mDownX = x;
                mDownY = y;
                break;
        }

        return isHandlingTouch();
    }

    @Override
    protected void onNotSnappingToPageInFreeScroll() {
        int finalPos = mScroller.getFinalX();
        if (finalPos > mMinScroll && finalPos < mMaxScroll) {
            int firstPageScroll = getScrollForPage(!mIsRtl ? 0 : getPageCount() - 1);
            int lastPageScroll = getScrollForPage(!mIsRtl ? getPageCount() - 1 : 0);

            // If scrolling ends in the half of the added space that is closer to
            // the end, settle to the end. Otherwise snap to the nearest page.
            // If flinging past one of the ends, don't change the velocity as it
            // will get stopped at the end anyway.
            int pageSnapped = finalPos < (firstPageScroll + mMinScroll) / 2
                    ? mMinScroll
                    : finalPos > (lastPageScroll + mMaxScroll) / 2
                            ? mMaxScroll
                            : getScrollForPage(mNextPage);

            if (showAsGrid()) {
                if (isSplitSelectionActive()) {
                    return;
                }
                TaskView taskView = getTaskViewAt(mNextPage);
                // Snap to fully visible focused task and clear all button.
                boolean shouldSnapToFocusedTask = taskView != null && taskView.isFocusedTask()
                        && isTaskViewFullyVisible(taskView);
                boolean shouldSnapToClearAll = mNextPage == indexOfChild(mClearAllButton);
                if (!shouldSnapToFocusedTask && !shouldSnapToClearAll) {
                    return;
                }
            }

            mScroller.setFinalX(pageSnapped);
            // Ensure the scroll/snap doesn't happen too fast;
            int extraScrollDuration = OVERSCROLL_PAGE_SNAP_ANIMATION_DURATION
                    - mScroller.getDuration();
            if (extraScrollDuration > 0) {
                mScroller.extendDuration(extraScrollDuration);
            }
        }
    }

    @Override
    protected void onEdgeAbsorbingScroll() {
        vibrateForScroll();
    }

    @Override
    protected void onScrollOverPageChanged() {
        vibrateForScroll();
    }

    private void vibrateForScroll() {
        long now = SystemClock.uptimeMillis();
        if (now - mScrollLastHapticTimestamp > mScrollHapticMinGapMillis) {
            mScrollLastHapticTimestamp = now;
            VibratorWrapper.INSTANCE.get(mContext).vibrate(SCROLL_VIBRATION_PRIMITIVE,
                    SCROLL_VIBRATION_PRIMITIVE_SCALE, SCROLL_VIBRATION_FALLBACK);
        }
    }

    @Override
    protected void determineScrollingStart(MotionEvent ev, float touchSlopScale) {
        // Enables swiping to the left or right only if the task overlay is not modal.
        if (!isModal()) {
            super.determineScrollingStart(ev, touchSlopScale);
        }
    }

    /**
     * Moves the running task to the front of the carousel in tablets, to minimize animation
     * required to move the running task in grid.
     */
    public void moveRunningTaskToFront() {
        if (!mActivity.getDeviceProfile().isTablet) {
            return;
        }

        TaskView runningTaskView = getRunningTaskView();
        if (runningTaskView == null) {
            return;
        }

        if (indexOfChild(runningTaskView) != mCurrentPage) {
            return;
        }

        if (mCurrentPage == 0) {
            return;
        }

        int primaryScroll = mOrientationHandler.getPrimaryScroll(this);
        int currentPageScroll = getScrollForPage(mCurrentPage);
        mCurrentPageScrollDiff = primaryScroll - currentPageScroll;

        mMovingTaskView = runningTaskView;
        removeView(runningTaskView);
        mMovingTaskView = null;
        runningTaskView.resetPersistentViewTransforms();
        int frontTaskIndex = 0;
        if (DesktopTaskView.DESKTOP_IS_PROTO2_ENABLED && mDesktopTaskView != null
                && !runningTaskView.isDesktopTask()) {
            // If desktop mode is enabled, desktop task view is pinned at first position if present.
            // Move running task to position 1.
            frontTaskIndex = 1;
        }
        addView(runningTaskView, frontTaskIndex);
        setCurrentPage(frontTaskIndex);

        updateTaskSize();
    }

    @Override
    protected void onScrollerAnimationAborted() {
        ActiveGestureLog.INSTANCE.addLog("scroller animation aborted",
                ActiveGestureErrorDetector.GestureEvent.SCROLLER_ANIMATION_ABORTED);
    }

    @Override
    protected boolean isPageScrollsInitialized() {
        return super.isPageScrollsInitialized() && mLoadPlanEverApplied;
    }

    protected void applyLoadPlan(ArrayList<GroupTask> taskGroups) {
        if (mPendingAnimation != null) {
            mPendingAnimation.addEndListener(success -> applyLoadPlan(taskGroups));
            return;
        }

        mLoadPlanEverApplied = true;
        if (taskGroups == null || taskGroups.isEmpty()) {
            removeTasksViewsAndClearAllButton();
            onTaskStackUpdated();
            // With all tasks removed, touch handling in PagedView is disabled and we need to reset
            // touch state or otherwise values will be obsolete.
            resetTouchState();
            if (isPageScrollsInitialized()) {
                onPageScrollsInitialized();
            }
            return;
        }

        int currentTaskId = INVALID_TASK_ID;
        TaskView currentTaskView = getTaskViewAt(mCurrentPage);
        if (currentTaskView != null && currentTaskView.getTask() != null) {
            currentTaskId = currentTaskView.getTask().key.id;
        }

        // Unload existing visible task data
        unloadVisibleTaskData(TaskView.FLAG_UPDATE_ALL);

        TaskView ignoreResetTaskView =
                mIgnoreResetTaskId == INVALID_TASK_ID
                        ? null : getTaskViewByTaskId(mIgnoreResetTaskId);

        // Save running task ID if it exists before rebinding all taskViews, otherwise the task from
        // the runningTaskView currently bound could get assigned to another TaskView
        int runningTaskId = getTaskIdsForTaskViewId(mRunningTaskViewId)[0];
        int focusedTaskId = getTaskIdsForTaskViewId(mFocusedTaskViewId)[0];

        // Removing views sets the currentPage to 0, so we save this and restore it after
        // the new set of views are added
        int previousCurrentPage = mCurrentPage;
        removeAllViews();

        // If we are entering Overview as a result of initiating a split from somewhere else
        // (e.g. split from Home), we need to make sure the staged app is not drawn as a thumbnail.
        int stagedTaskIdToBeRemovedFromGrid;
        if (mSplitSelectSource != null) {
            stagedTaskIdToBeRemovedFromGrid = mSplitSelectSource.alreadyRunningTaskId;
            updateCurrentTaskActionsVisibility();
        } else {
            stagedTaskIdToBeRemovedFromGrid = INVALID_TASK_ID;
        }
        // update the map of instance counts
        mFilterState.updateInstanceCountMap(taskGroups);

        // Clear out desktop view if it is set
        mDesktopTaskView = null;
        DesktopTask desktopTask = null;

        // Add views as children based on whether it's grouped or single task. Looping through
        // taskGroups backwards populates the thumbnail grid from least recent to most recent.
        for (int i = taskGroups.size() - 1; i >= 0; i--) {
            GroupTask groupTask = taskGroups.get(i);
            boolean isRemovalNeeded = stagedTaskIdToBeRemovedFromGrid != INVALID_TASK_ID
                    && groupTask.containsTask(stagedTaskIdToBeRemovedFromGrid);

            if (groupTask instanceof DesktopTask) {
                desktopTask = (DesktopTask) groupTask;
                // Desktop task will be added separately in the end
                continue;
            }

            TaskView taskView;
            if (isRemovalNeeded && groupTask.hasMultipleTasks()) {
                // If we need to remove half of a pair of tasks, force a TaskView with Type.SINGLE
                // to be a temporary container for the remaining task.
                taskView = getTaskViewFromPool(TaskView.Type.SINGLE);
            } else {
                taskView = getTaskViewFromPool(groupTask.taskViewType);
            }

            addView(taskView);

            if (isRemovalNeeded && groupTask.hasMultipleTasks()) {
                if (groupTask.task1.key.id == stagedTaskIdToBeRemovedFromGrid) {
                    taskView.bind(groupTask.task2, mOrientationState);
                } else {
                    taskView.bind(groupTask.task1, mOrientationState);
                }
            } else if (isRemovalNeeded) {
                // If the task we need to remove is not part of a pair, bind it to the TaskView
                // first (to prevent problems), then remove the whole thing.
                taskView.bind(groupTask.task1, mOrientationState);
                removeView(taskView);
            } else if (taskView instanceof GroupedTaskView) {
                boolean firstTaskIsLeftTopTask =
                        groupTask.mSplitBounds.leftTopTaskId == groupTask.task1.key.id;
                Task leftTopTask = firstTaskIsLeftTopTask ? groupTask.task1 : groupTask.task2;
                Task rightBottomTask = firstTaskIsLeftTopTask ? groupTask.task2 : groupTask.task1;

                ((GroupedTaskView) taskView).bind(leftTopTask, rightBottomTask, mOrientationState,
                        groupTask.mSplitBounds);
            } else {
                taskView.bind(groupTask.task1, mOrientationState);
            }

            // enables instance filtering if the feature flag for it is on
            if (FeatureFlags.ENABLE_MULTI_INSTANCE.get()) {
                taskView.setUpShowAllInstancesListener();
            }
        }

        if (!taskGroups.isEmpty()) {
            addView(mClearAllButton);
            if (DesktopTaskView.DESKTOP_IS_PROTO2_ENABLED) {
                // Check if we have apps on the desktop
                if (desktopTask != null && !desktopTask.tasks.isEmpty()) {
                    // If we are actively choosing apps for split, skip the desktop tile
                    if (!getSplitSelectController().isSplitSelectActive()) {
                        mDesktopTaskView = (DesktopTaskView) getTaskViewFromPool(
                                TaskView.Type.DESKTOP);
                        // Always add a desktop task to the first position
                        addView(mDesktopTaskView, 0);
                        mDesktopTaskView.bind(desktopTask.tasks, mOrientationState);
                    }
                }
            }
        }

        // Keep same previous focused task
        TaskView newFocusedTaskView = getTaskViewByTaskId(focusedTaskId);
        // If the list changed, maybe the focused task doesn't exist anymore
        if (newFocusedTaskView == null && getTaskViewCount() > 0) {
            newFocusedTaskView = getTaskViewAt(0);
            // Check if the first task is the desktop.
            // If first task is desktop, try to find another task to set as the focused task
            if (newFocusedTaskView != null && newFocusedTaskView.isDesktopTask()
                    && getTaskViewCount() > 1) {
                newFocusedTaskView = getTaskViewAt(1);
            }
        }
        mFocusedTaskViewId = newFocusedTaskView != null && !ENABLE_GRID_ONLY_OVERVIEW.get()
                ? newFocusedTaskView.getTaskViewId() : INVALID_TASK_ID;
        updateTaskSize();
        updateChildTaskOrientations();

        TaskView newRunningTaskView = null;
        if (runningTaskId != INVALID_TASK_ID) {
            // Update mRunningTaskViewId to be the new TaskView that was assigned by binding
            // the full list of tasks to taskViews
            newRunningTaskView = getTaskViewByTaskId(runningTaskId);
            if (newRunningTaskView != null) {
                mRunningTaskViewId = newRunningTaskView.getTaskViewId();
            } else {
                mRunningTaskViewId = INVALID_TASK_ID;
            }
        }

        int targetPage = -1;
        if (mNextPage != INVALID_PAGE) {
            // Restore mCurrentPage but don't call setCurrentPage() as that clobbers the scroll.
            mCurrentPage = previousCurrentPage;
            if (currentTaskId != INVALID_TASK_ID) {
                currentTaskView = getTaskViewByTaskId(currentTaskId);
                if (currentTaskView != null) {
                    targetPage = indexOfChild(currentTaskView);
                }
            }
        } else {
            // Set the current page to the running task, but not if settling on new task.
            if (runningTaskId != INVALID_TASK_ID) {
                targetPage = indexOfChild(newRunningTaskView);
            } else if (getTaskViewCount() > 0) {
                TaskView taskView = requireTaskViewAt(0);
                // If first task id desktop, try to find another task to set the target page
                if (taskView.isDesktopTask() && getTaskViewCount() > 1) {
                    taskView = requireTaskViewAt(1);
                }
                targetPage = indexOfChild(taskView);
            }
        }
        if (targetPage != -1 && mCurrentPage != targetPage) {
            int finalTargetPage = targetPage;
            runOnPageScrollsInitialized(() -> {
                // TODO(b/246283207): Remove logging once root cause of flake detected.
                if (Utilities.isRunningInTestHarness()) {
                    Log.d("b/246283207", "RecentsView#applyLoadPlan() -> "
                            + "previousCurrentPage: " + previousCurrentPage
                            + ", targetPage: " + finalTargetPage
                            + ", getScrollForPage(targetPage): "
                            + getScrollForPage(finalTargetPage));
                }
                setCurrentPage(finalTargetPage);
            });
        }

        if (mIgnoreResetTaskId != INVALID_TASK_ID &&
                getTaskViewByTaskId(mIgnoreResetTaskId) != ignoreResetTaskView) {
            // If the taskView mapping is changing, do not preserve the visuals. Since we are
            // mostly preserving the first task, and new taskViews are added to the end, it should
            // generally map to the same task.
            mIgnoreResetTaskId = INVALID_TASK_ID;
        }
        resetTaskVisuals();
        onTaskStackUpdated();
        updateEnabledOverlays();
        if (isPageScrollsInitialized()) {
            onPageScrollsInitialized();
        }
    }

    private boolean isModal() {
        return mTaskModalness > 0;
    }

    public boolean isLoadingTasks() {
        return mModel.isLoadingTasksInBackground();
    }

    private void removeTasksViewsAndClearAllButton() {
        for (int i = getTaskViewCount() - 1; i >= 0; i--) {
            TaskView tv = getTaskViewAt(i);
            if (mLockedTasks.contains(tv.getTask().key.getPackageName())) continue;
            removeView(requireTaskViewAt(i));
        }
        if (indexOfChild(mClearAllButton) != -1) {
            removeView(mClearAllButton);
        }
    }

    public int getTaskViewCount() {
        int taskViewCount = getChildCount();
        if (indexOfChild(mClearAllButton) != -1) {
            taskViewCount--;
        }
        return taskViewCount;
    }

    public int getGroupedTaskViewCount() {
        int groupViewCount = 0;
        for (int i = 0; i < getChildCount(); i++) {
            if (getChildAt(i) instanceof GroupedTaskView) {
                groupViewCount++;
            }
        }
        return groupViewCount;
    }

    /**
     * Returns the number of tasks in the top row of the overview grid.
     */
    public int getTopRowTaskCountForTablet() {
        return mTopRowIdSet.size();
    }

    /**
     * Returns the number of tasks in the bottom row of the overview grid.
     */
    public int getBottomRowTaskCountForTablet() {
        return getTaskViewCount() - mTopRowIdSet.size() - (ENABLE_GRID_ONLY_OVERVIEW.get() ? 0 : 1);
    }

    protected void onTaskStackUpdated() {
        // Lazily update the empty message only when the task stack is reapplied
        updateEmptyMessage();
    }

    public void resetTaskVisuals() {
        for (int i = getTaskViewCount() - 1; i >= 0; i--) {
            TaskView taskView = requireTaskViewAt(i);
            if (mIgnoreResetTaskId != taskView.getTaskIds()[0]) {
                taskView.resetViewTransforms();
                taskView.setIconScaleAndDim(mTaskIconScaledDown ? 0 : 1);
                taskView.setStableAlpha(mContentAlpha);
                taskView.setFullscreenProgress(mFullscreenProgress);
                taskView.setModalness(mTaskModalness);
                taskView.setTaskThumbnailSplashAlpha(mTaskThumbnailSplashAlpha);
            }
        }
        // resetTaskVisuals is called at the end of dismiss animation which could update
        // primary and secondary translation of the live tile cut out. We will need to do so
        // here accordingly.
        runActionOnRemoteHandles(remoteTargetHandle -> {
            TaskViewSimulator simulator = remoteTargetHandle.getTaskViewSimulator();
            simulator.taskPrimaryTranslation.value = 0;
            simulator.taskSecondaryTranslation.value = 0;
            simulator.fullScreenProgress.value = 0;
            simulator.recentsViewScale.value = 1;
        });
        // Similar to setRunningTaskHidden below, reapply the state before runningTaskView is
        // null.
        if (!mRunningTaskShowScreenshot) {
            setRunningTaskViewShowScreenshot(mRunningTaskShowScreenshot);
        }
        if (mRunningTaskTileHidden) {
            setRunningTaskHidden(mRunningTaskTileHidden);
        }

        updateCurveProperties();
        // Update the set of visible task's data
        loadVisibleTaskData(TaskView.FLAG_UPDATE_ALL);
        setTaskModalness(0);
        setColorTint(0);
    }

    public void setFullscreenProgress(float fullscreenProgress) {
        mFullscreenProgress = fullscreenProgress;
        int taskCount = getTaskViewCount();
        for (int i = 0; i < taskCount; i++) {
            requireTaskViewAt(i).setFullscreenProgress(mFullscreenProgress);
        }
        mClearAllButton.setFullscreenProgress(fullscreenProgress);

        // Fade out the actions view quickly (0.1 range)
        float alpha = mapToRange(fullscreenProgress, 0, 0.1f, 1f, 0f, LINEAR);
        mActionsView.getFullscreenAlpha().setValue(alpha);
        mMemInfoView.setAlpha(MemInfoView.ALPHA_FS_PROGRESS, alpha);
    }

    private void updateTaskStackListenerState() {
        boolean handleTaskStackChanges = mOverviewStateEnabled && isAttachedToWindow()
                && getWindowVisibility() == VISIBLE;
        if (handleTaskStackChanges != mHandleTaskStackChanges) {
            mHandleTaskStackChanges = handleTaskStackChanges;
            if (handleTaskStackChanges) {
                reloadIfNeeded();
            }
        }
    }

    @Override
    public void setInsets(Rect insets) {
        mInsets.set(insets);

        // Update DeviceProfile dependant state.
        DeviceProfile dp = mActivity.getDeviceProfile();
        setOverviewGridEnabled(
                mActivity.getStateManager().getState().displayOverviewTasksAsGrid(dp));
        if (ENABLE_GRID_ONLY_OVERVIEW.get()) {
            mActionsView.updateHiddenFlags(HIDDEN_ACTIONS_IN_MENU, dp.isTablet);
        }
        setPageSpacing(dp.overviewPageSpacing);

        // Propagate DeviceProfile change event.
        runActionOnRemoteHandles(
                remoteTargetHandle -> remoteTargetHandle.getTaskViewSimulator().setDp(dp));
        mOrientationState.setDeviceProfile(dp);

        // Update RecentsView and TaskView's DeviceProfile dependent layout.
        updateOrientationHandler();
        mActionsView.updateDimension(dp, mLastComputedTaskSize);
    }

    private void updateOrientationHandler() {
        updateOrientationHandler(true);
    }

    private void updateOrientationHandler(boolean forceRecreateDragLayerControllers) {
        // Handle orientation changes.
        PagedOrientationHandler oldOrientationHandler = mOrientationHandler;
        mOrientationHandler = mOrientationState.getOrientationHandler();

        mIsRtl = mOrientationHandler.getRecentsRtlSetting(getResources());
        setLayoutDirection(mIsRtl
                ? View.LAYOUT_DIRECTION_RTL
                : View.LAYOUT_DIRECTION_LTR);
        mClearAllButton.setLayoutDirection(mIsRtl
                ? View.LAYOUT_DIRECTION_LTR
                : View.LAYOUT_DIRECTION_RTL);
        mClearAllButton.setRotation(mOrientationHandler.getDegreesRotated());

        if (forceRecreateDragLayerControllers
                || !mOrientationHandler.equals(oldOrientationHandler)) {
            // Changed orientations, update controllers so they intercept accordingly.
            mActivity.getDragLayer().recreateControllers();
            onOrientationChanged();
            resetTaskVisuals();
        }

        boolean isInLandscape = mOrientationState.getTouchRotation() != ROTATION_0
                || mOrientationState.getRecentsActivityRotation() != ROTATION_0;
        mActionsView.updateHiddenFlags(HIDDEN_NON_ZERO_ROTATION,
                !mOrientationState.isRecentsActivityRotationAllowed() && isInLandscape);

	mIsLandScape = isInLandscape;

        // Update TaskView's DeviceProfile dependent layout.
        updateChildTaskOrientations();

        // Recalculate DeviceProfile dependent layout.
        updateSizeAndPadding();

        requestLayout();
        // Reapply the current page to update page scrolls.
        setCurrentPage(mCurrentPage);
    }

    public boolean getLandScape() {
        return mIsLandScape;
    }

    private void onOrientationChanged() {
        // If overview is in modal state when rotate, reset it to overview state without running
        // animation.
        setModalStateEnabled(/* taskId= */ INVALID_TASK_ID, /* animate= */ false);
        if (isSplitSelectionActive()) {
            onRotateInSplitSelectionState();
        }
    }

    // Update task size and padding that are dependent on DeviceProfile and insets.
    private void updateSizeAndPadding() {
        DeviceProfile dp = mActivity.getDeviceProfile();
        getTaskSize(mTempRect);
        mTaskWidth = mTempRect.width();
        mTaskHeight = mTempRect.height();

        mTempRect.top -= dp.overviewTaskThumbnailTopMarginPx;
        setPadding(mTempRect.left - mInsets.left, mTempRect.top - mInsets.top,
                dp.widthPx - mInsets.right - mTempRect.right,
                dp.heightPx - mInsets.bottom - mTempRect.bottom);

        mSizeStrategy.calculateGridSize(mActivity.getDeviceProfile(),
                mLastComputedGridSize);
        mSizeStrategy.calculateGridTaskSize(mActivity, mActivity.getDeviceProfile(),
                mLastComputedGridTaskSize, mOrientationHandler);
        if (DesktopTaskView.DESKTOP_IS_PROTO2_ENABLED) {
            mSizeStrategy.calculateDesktopTaskSize(mActivity, mActivity.getDeviceProfile(),
                    mLastComputedDesktopTaskSize);
        }

        mTaskGridVerticalDiff = mLastComputedGridTaskSize.top - mLastComputedTaskSize.top;
        mTopBottomRowHeightDiff =
                mLastComputedGridTaskSize.height() + dp.overviewTaskThumbnailTopMarginPx
                        + dp.overviewRowSpacing;

        // Force TaskView to update size from thumbnail
        updateTaskSize();
    }

    /**
     * Updates TaskView scaling and translation required to support variable width.
     */
    private void updateTaskSize() {
        updateTaskSize(false);
    }

    /**
     * Updates TaskView scaling and translation required to support variable width.
     *
     * @param isTaskDismissal indicates if update was called due to task dismissal
     */
    private void updateTaskSize(boolean isTaskDismissal) {
        final int taskCount = getTaskViewCount();
        if (taskCount == 0) {
            return;
        }

        float accumulatedTranslationX = 0;
        for (int i = 0; i < taskCount; i++) {
            TaskView taskView = requireTaskViewAt(i);
            taskView.updateTaskSize();
            taskView.getPrimaryNonGridTranslationProperty().set(taskView, accumulatedTranslationX);
            taskView.getSecondaryNonGridTranslationProperty().set(taskView, 0f);
            // Compensate space caused by TaskView scaling.
            float widthDiff =
                    taskView.getLayoutParams().width * (1 - taskView.getNonGridScale());
            accumulatedTranslationX += mIsRtl ? widthDiff : -widthDiff;
        }

        mClearAllButton.setFullscreenTranslationPrimary(accumulatedTranslationX);

        updateGridProperties(isTaskDismissal);
    }

    public void getTaskSize(Rect outRect) {
        mSizeStrategy.calculateTaskSize(mActivity, mActivity.getDeviceProfile(), outRect,
                mOrientationHandler);
        mLastComputedTaskSize.set(outRect);
    }

    /**
     * Sets the last TaskView selected.
     */
    public void setSelectedTask(int lastSelectedTaskId) {
        mSelectedTask = getTaskViewByTaskId(lastSelectedTaskId);
    }

    /**
     * Returns the bounds of the task selected to enter modal state.
     */
    public Rect getSelectedTaskBounds() {
        if (mSelectedTask == null) {
            return mLastComputedTaskSize;
        }
        return getTaskBounds(mSelectedTask);
    }

    private Rect getTaskBounds(TaskView taskView) {
        int selectedPage = indexOfChild(taskView);
        int primaryScroll = mOrientationHandler.getPrimaryScroll(this);
        int selectedPageScroll = getScrollForPage(selectedPage);
        boolean isTopRow = taskView != null && mTopRowIdSet.contains(taskView.getTaskViewId());
        Rect outRect = new Rect(mLastComputedTaskSize);
        outRect.offset(
                -(primaryScroll - (selectedPageScroll + getOffsetFromScrollPosition(selectedPage))),
                (int) (showAsGrid() && ENABLE_GRID_ONLY_OVERVIEW.get() && !isTopRow
                        ? mTopBottomRowHeightDiff : 0));
        return outRect;
    }

    /** Gets the last computed task size */
    public Rect getLastComputedTaskSize() {
        return mLastComputedTaskSize;
    }

    public Rect getLastComputedGridTaskSize() {
        return mLastComputedGridTaskSize;
    }

    /** Gets the last computed desktop task size */
    public Rect getLastComputedDesktopTaskSize() {
        return mLastComputedDesktopTaskSize;
    }

    /** Gets the task size for modal state. */
    public void getModalTaskSize(Rect outRect) {
        mSizeStrategy.calculateModalTaskSize(mActivity, mActivity.getDeviceProfile(), outRect,
                mOrientationHandler);
    }

    @Override
    protected boolean computeScrollHelper() {
        boolean scrolling = super.computeScrollHelper();
        boolean isFlingingFast = false;
        updateCurveProperties();
        if (scrolling || isHandlingTouch()) {
            if (scrolling) {
                // Check if we are flinging quickly to disable high res thumbnail loading
                isFlingingFast = mScroller.getCurrVelocity() > mFastFlingVelocity;
            }

            // After scrolling, update the visible task's data
            loadVisibleTaskData(TaskView.FLAG_UPDATE_ALL);
        }

        // Update ActionsView's visibility when scroll changes.
        updateActionsViewFocusedScroll();

        // Update the high res thumbnail loader state
        mModel.getThumbnailCache().getHighResLoadingState().setFlingingFast(isFlingingFast);
        return scrolling;
    }

    private void updateActionsViewFocusedScroll() {
        if (showAsGrid()) {
            float actionsViewAlphaValue = isFocusedTaskInExpectedScrollPosition() ? 1 : 0;
            // If animation is already in progress towards the same end value, do not restart.
            if (mActionsViewAlphaAnimator == null || !mActionsViewAlphaAnimator.isStarted()
                    || (mActionsViewAlphaAnimator.isStarted()
                    && mActionsViewAlphaAnimatorFinalValue != actionsViewAlphaValue)) {
                animateActionsViewAlpha(actionsViewAlphaValue,
                        DEFAULT_ACTIONS_VIEW_ALPHA_ANIMATION_DURATION);
            }
        }
    }

    private void animateActionsViewAlpha(float alphaValue, long duration) {
        mActionsViewAlphaAnimator = ObjectAnimator.ofFloat(
                mActionsView.getVisibilityAlpha(), MULTI_PROPERTY_VALUE, alphaValue);
        mActionsViewAlphaAnimatorFinalValue = alphaValue;
        mActionsViewAlphaAnimator.setDuration(duration);
        // Set autocancel to prevent race-conditiony setting of alpha from other animations
        mActionsViewAlphaAnimator.setAutoCancel(true);
        mActionsViewAlphaAnimator.start();
    }

    /**
     * Scales and adjusts translation of adjacent pages as if on a curved carousel.
     */
    public void updateCurveProperties() {
        if (getPageCount() == 0 || getPageAt(0).getMeasuredWidth() == 0) {
            return;
        }
        int scroll = mOrientationHandler.getPrimaryScroll(this);
        mClearAllButton.onRecentsViewScroll(scroll, mOverviewGridEnabled);

        // Clear all button alpha was set by the previous line.
        mActionsView.getIndexScrollAlpha().setValue(1 - mClearAllButton.getScrollAlpha());
    }

    @Override
    protected int getDestinationPage(int scaledScroll) {
        if (!mActivity.getDeviceProfile().isTablet) {
            return super.getDestinationPage(scaledScroll);
        }
        if (!isPageScrollsInitialized()) {
            Log.e(TAG,
                    "Cannot get destination page: RecentsView not properly initialized",
                    new IllegalStateException());
            return INVALID_PAGE;
        }

        // When in tablet with variable task width, return the page which scroll is closest to
        // screenStart instead of page nearest to center of screen.
        int minDistanceFromScreenStart = Integer.MAX_VALUE;
        int minDistanceFromScreenStartIndex = INVALID_PAGE;
        for (int i = 0; i < getChildCount(); ++i) {
            int distanceFromScreenStart = Math.abs(mPageScrolls[i] - scaledScroll);
            if (distanceFromScreenStart < minDistanceFromScreenStart) {
                minDistanceFromScreenStart = distanceFromScreenStart;
                minDistanceFromScreenStartIndex = i;
            }
        }
        return minDistanceFromScreenStartIndex;
    }

    /**
     * Iterates through all the tasks, and loads the associated task data for newly visible tasks,
     * and unloads the associated task data for tasks that are no longer visible.
     */
    public void loadVisibleTaskData(@TaskView.TaskDataChanges int dataChanges) {
        boolean hasLeftOverview = !mOverviewStateEnabled && mScroller.isFinished();
        if (hasLeftOverview || mTaskListChangeId == -1) {
            // Skip loading visible task data if we've already left the overview state, or if the
            // task list hasn't been loaded yet (the task views will not reflect the task list)
            return;
        }

        int lower = 0;
        int upper = 0;
        int visibleStart = 0;
        int visibleEnd = 0;
        if (showAsGrid()) {
            int screenStart = mOrientationHandler.getPrimaryScroll(this);
            int pageOrientedSize = mOrientationHandler.getMeasuredSize(this);
            int halfScreenSize = pageOrientedSize / 2;
            // Use +/- 50% screen width as visible area.
            visibleStart = screenStart - halfScreenSize;
            visibleEnd = screenStart + pageOrientedSize + halfScreenSize;
        } else {
            int centerPageIndex = getPageNearestToCenterOfScreen();
            int numChildren = getChildCount();
            lower = Math.max(0, centerPageIndex - 2);
            upper = Math.min(centerPageIndex + 2, numChildren - 1);
        }

        // Update the task data for the in/visible children
        for (int i = 0; i < getTaskViewCount(); i++) {
            TaskView taskView = requireTaskViewAt(i);
            Task task = taskView.getTask();
            if (task == null) {
                continue;
            }
            int index = indexOfChild(taskView);
            boolean visible;
            if (showAsGrid()) {
                visible = isTaskViewWithinBounds(taskView, visibleStart, visibleEnd);
            } else {
                visible = lower <= index && index <= upper;
            }
            if (visible) {
                boolean skipLoadingTask = false;
                if (mTmpRunningTasks != null) {
                    for (Task t : mTmpRunningTasks) {
                        if (task == t) {
                            // Skip loading if this is the task that we are animating into
                            skipLoadingTask = true;
                            break;
                        }
                    }
                }
                if (skipLoadingTask) {
                    continue;
                }
                if (!mHasVisibleTaskData.get(task.key.id)) {
                    // Ignore thumbnail update if it's current running task during the gesture
                    // We snapshot at end of gesture, it will update then
                    int changes = dataChanges;
                    if (taskView == getRunningTaskView() && mGestureActive) {
                        changes &= ~TaskView.FLAG_UPDATE_THUMBNAIL;
                    }
                    taskView.onTaskListVisibilityChanged(true /* visible */, changes);
                }
                mHasVisibleTaskData.put(task.key.id, visible);
            } else {
                if (mHasVisibleTaskData.get(task.key.id)) {
                    taskView.onTaskListVisibilityChanged(false /* visible */, dataChanges);
                }
                mHasVisibleTaskData.delete(task.key.id);
            }
        }
    }

    /**
     * Unloads any associated data from the currently visible tasks
     */
    private void unloadVisibleTaskData(@TaskView.TaskDataChanges int dataChanges) {
        for (int i = 0; i < mHasVisibleTaskData.size(); i++) {
            if (mHasVisibleTaskData.valueAt(i)) {
                TaskView taskView = getTaskViewByTaskId(mHasVisibleTaskData.keyAt(i));
                if (taskView != null) {
                    taskView.onTaskListVisibilityChanged(false /* visible */, dataChanges);
                }
            }
        }
        mHasVisibleTaskData.clear();
    }

    @Override
    public void onHighResLoadingStateChanged(boolean enabled) {
        // Whenever the high res loading state changes, poke each of the visible tasks to see if
        // they want to updated their thumbnail state
        for (int i = 0; i < mHasVisibleTaskData.size(); i++) {
            if (mHasVisibleTaskData.valueAt(i)) {
                TaskView taskView = getTaskViewByTaskId(mHasVisibleTaskData.keyAt(i));
                if (taskView != null) {
                    // Poke the view again, which will trigger it to load high res if the state
                    // is enabled
                    taskView.onTaskListVisibilityChanged(true /* visible */);
                }
            }
        }
    }

    public abstract void startHome();

    public void reset() {
        setCurrentTask(-1);
        mCurrentPageScrollDiff = 0;
        mIgnoreResetTaskId = -1;
        mTaskListChangeId = -1;
        mFocusedTaskViewId = -1;

        if (mRecentsAnimationController != null) {
            if (mEnableDrawingLiveTile) {
                // We are still drawing the live tile, finish it now to clean up.
                finishRecentsAnimation(true /* toRecents */, null);
            } else {
                mRecentsAnimationController = null;
            }
        }
        setEnableDrawingLiveTile(false);
        runActionOnRemoteHandles(remoteTargetHandle -> {
            remoteTargetHandle.getTransformParams().setTargetSet(null);
            remoteTargetHandle.getTaskViewSimulator().setDrawsBelowRecents(false);
        });
        resetFromSplitSelectionState();
        mSplitSelectStateController.resetState();

        // These are relatively expensive and don't need to be done this frame (RecentsView isn't
        // visible anyway), so defer by a frame to get off the critical path, e.g. app to home.
        post(() -> {
            unloadVisibleTaskData(TaskView.FLAG_UPDATE_ALL);
            setCurrentPage(0);
            LayoutUtils.setViewEnabled(mActionsView, true);
            if (mOrientationState.setGestureActive(false)) {
                updateOrientationHandler(/* forceRecreateDragLayerControllers = */ false);
            }
        });
    }

    public int getRunningTaskViewId() {
        return mRunningTaskViewId;
    }

    protected int[] getTaskIdsForRunningTaskView() {
        return getTaskIdsForTaskViewId(mRunningTaskViewId);
    }

    private int[] getTaskIdsForTaskViewId(int taskViewId) {
        // For now 2 distinct task IDs is max for split screen
        TaskView runningTaskView = getTaskViewFromTaskViewId(taskViewId);
        if (runningTaskView == null) {
            return INVALID_TASK_IDS;
        }

        return runningTaskView.getTaskIds();
    }

    public @Nullable TaskView getRunningTaskView() {
        return getTaskViewFromTaskViewId(mRunningTaskViewId);
    }

    public @Nullable TaskView getFocusedTaskView() {
        return getTaskViewFromTaskViewId(mFocusedTaskViewId);
    }

    @Nullable
    private TaskView getTaskViewFromTaskViewId(int taskViewId) {
        if (taskViewId == -1) {
            return null;
        }

        for (int i = 0; i < getTaskViewCount(); i++) {
            TaskView taskView = requireTaskViewAt(i);
            if (taskView.getTaskViewId() == taskViewId) {
                return taskView;
            }
        }
        return null;
    }

    public int getRunningTaskIndex() {
        TaskView taskView = getRunningTaskView();
        return taskView == null ? -1 : indexOfChild(taskView);
    }

    protected @Nullable TaskView getHomeTaskView() {
        return null;
    }

    /**
     * Handle the edge case where Recents could increment task count very high over long
     * period of device usage. Probably will never happen, but meh.
     */
    private TaskView getTaskViewFromPool(@TaskView.Type int type) {
        TaskView taskView;
        switch (type) {
            case TaskView.Type.GROUPED:
                taskView = mGroupedTaskViewPool.getView();
                break;
            case TaskView.Type.DESKTOP:
                taskView = mDesktopTaskViewPool.getView();
                break;
            case TaskView.Type.SINGLE:
            default:
                taskView = mTaskViewPool.getView();
        }
        taskView.setTaskViewId(mTaskViewIdCount);
        if (mTaskViewIdCount == Integer.MAX_VALUE) {
            mTaskViewIdCount = 0;
        } else {
            mTaskViewIdCount++;
        }

        return taskView;
    }

    /**
     * Get the index of the task view whose id matches {@param taskId}.
     * @return -1 if there is no task view for the task id, else the index of the task view.
     */
    public int getTaskIndexForId(int taskId) {
        TaskView tv = getTaskViewByTaskId(taskId);
        return tv == null ? -1 : indexOfChild(tv);
    }

    /**
     * Reloads the view if anything in recents changed.
     */
    public void reloadIfNeeded() {
        if (!mModel.isTaskListValid(mTaskListChangeId)) {
            mTaskListChangeId = mModel.getTasks(this::applyLoadPlan, RecentsFilterState
                    .getFilter(mFilterState.getPackageNameToFilter()));
        }
    }

    /**
     * Called when a gesture from an app is starting.
     */
    public void onGestureAnimationStart(
            Task[] runningTasks, RotationTouchHelper rotationTouchHelper) {
        mGestureActive = true;
        // This needs to be called before the other states are set since it can create the task view
        if (mOrientationState.setGestureActive(true)) {
            setLayoutRotation(rotationTouchHelper.getCurrentActiveRotation(),
                    rotationTouchHelper.getDisplayRotation());
            // Force update to ensure the initial task size is computed even if the orientation has
            // not changed.
            updateSizeAndPadding();
        }

        showCurrentTask(runningTasks);
        setEnableFreeScroll(false);
        setEnableDrawingLiveTile(false);
        setRunningTaskHidden(true);
        setTaskIconScaledDown(true);
    }

    /**
     * Called only when a swipe-up gesture from an app has completed. Only called after
     * {@link #onGestureAnimationStart} and {@link #onGestureAnimationEnd()}.
     */
    public void onSwipeUpAnimationSuccess() {
        animateUpTaskIconScale();
        setSwipeDownShouldLaunchApp(true);
    }

    private void animateRecentsRotationInPlace(int newRotation) {
        if (mOrientationState.isRecentsActivityRotationAllowed()) {
            // Let system take care of the rotation
            return;
        }
        AnimatorSet pa = setRecentsChangedOrientation(true);
        pa.addListener(AnimatorListeners.forSuccessCallback(() -> {
            setLayoutRotation(newRotation, mOrientationState.getDisplayRotation());
            mActivity.getDragLayer().recreateControllers();
            setRecentsChangedOrientation(false).start();
        }));
        pa.start();
    }

    public AnimatorSet setRecentsChangedOrientation(boolean fadeInChildren) {
        getRunningTaskIndex();
        int runningIndex = getCurrentPage();
        AnimatorSet as = new AnimatorSet();
        for (int i = 0; i < getTaskViewCount(); i++) {
            View taskView = requireTaskViewAt(i);
            if (runningIndex == i && taskView.getAlpha() != 0) {
                continue;
            }
            as.play(ObjectAnimator.ofFloat(taskView, View.ALPHA, fadeInChildren ? 0 : 1));
        }
        return as;
    }

    private void updateChildTaskOrientations() {
        for (int i = 0; i < getTaskViewCount(); i++) {
            requireTaskViewAt(i).setOrientationState(mOrientationState);
        }
        boolean shouldRotateMenuForFakeRotation =
                !mOrientationState.isRecentsActivityRotationAllowed();
        if (!shouldRotateMenuForFakeRotation) {
            return;
        }
        TaskMenuView tv = (TaskMenuView) getTopOpenViewWithType(mActivity, TYPE_TASK_MENU);
        if (tv != null) {
            // Rotation is supported on phone (details at b/254198019#comment4)
            tv.onRotationChanged();
        }
    }

    /**
     * Called when a gesture from an app has finished, and an end target has been determined.
     */
    public void onPrepareGestureEndAnimation(
            @Nullable AnimatorSet animatorSet, GestureState.GestureEndTarget endTarget,
            TaskViewSimulator[] taskViewSimulators) {
        mCurrentGestureEndTarget = endTarget;
        boolean isOverviewEndTarget = endTarget == GestureState.GestureEndTarget.RECENTS;
        if (isOverviewEndTarget) {
            updateGridProperties();
        }

        BaseState<?> endState = mSizeStrategy.stateFromGestureEndTarget(endTarget);
        if (endState.displayOverviewTasksAsGrid(mActivity.getDeviceProfile())) {
            TaskView runningTaskView = getRunningTaskView();
            float runningTaskPrimaryGridTranslation = 0;
            if (runningTaskView != null) {
                // Apply the grid translation to running task unless it's being snapped to
                // and removes the current translation applied to the running task.
                runningTaskPrimaryGridTranslation = mOrientationHandler.getPrimaryValue(
                        runningTaskView.getGridTranslationX(),
                        runningTaskView.getGridTranslationY())
                        - runningTaskView.getPrimaryNonGridTranslationProperty().get(
                        runningTaskView);
            }
            for (TaskViewSimulator tvs : taskViewSimulators) {
                if (animatorSet == null) {
                    setGridProgress(1);
                    tvs.taskPrimaryTranslation.value = runningTaskPrimaryGridTranslation;
                } else {
                    animatorSet.play(ObjectAnimator.ofFloat(this, RECENTS_GRID_PROGRESS, 1));
                    animatorSet.play(tvs.taskPrimaryTranslation.animateToValue(
                            runningTaskPrimaryGridTranslation));
                }
            }
        }
        int splashAlpha = endState.showTaskThumbnailSplash() ? 1 : 0;
        if (animatorSet == null) {
            setTaskThumbnailSplashAlpha(splashAlpha);
        } else {
            animatorSet.play(
                    ObjectAnimator.ofFloat(this, TASK_THUMBNAIL_SPLASH_ALPHA, splashAlpha));
        }
    }

    /**
     * Called when a gesture from an app has finished, and the animation to the target has ended.
     */
    public void onGestureAnimationEnd() {
        mGestureActive = false;
        if (mOrientationState.setGestureActive(false)) {
            updateOrientationHandler(/* forceRecreateDragLayerControllers = */ false);
        }

        setEnableFreeScroll(true);
        setEnableDrawingLiveTile(mCurrentGestureEndTarget == GestureState.GestureEndTarget.RECENTS);
        setRunningTaskHidden(false);
        animateUpTaskIconScale();
        animateActionsViewIn();

        mCurrentGestureEndTarget = null;
    }

    /**
     * Returns true if we should add a stub taskView for the running task id
     */
    protected boolean shouldAddStubTaskView(Task[] runningTasks) {
        if (runningTasks.length > 1) {
            TaskView primaryTaskView = getTaskViewByTaskId(runningTasks[0].key.id);
            TaskView secondaryTaskView = getTaskViewByTaskId(runningTasks[1].key.id);
            int leftTopTaskViewId =
                    (primaryTaskView == null) ? -1 : primaryTaskView.getTaskViewId();
            int rightBottomTaskViewId =
                    (secondaryTaskView == null) ? -1 : secondaryTaskView.getTaskViewId();
            // Add a new stub view if both taskIds don't match any taskViews
            return leftTopTaskViewId != rightBottomTaskViewId || leftTopTaskViewId == -1;
        }
        Task runningTaskInfo = runningTasks[0];
        return runningTaskInfo != null && getTaskViewByTaskId(runningTaskInfo.key.id) == null;
    }

    /**
     * Creates a task view (if necessary) to represent the task with the {@param runningTaskId}.
     *
     * All subsequent calls to reload will keep the task as the first item until {@link #reset()}
     * is called.  Also scrolls the view to this task.
     */
    private void showCurrentTask(Task[] runningTasks) {
        if (runningTasks.length == 0) {
            return;
        }
        int runningTaskViewId = -1;
        boolean needGroupTaskView = runningTasks.length > 1;
        boolean needDesktopTask = hasDesktopTask(runningTasks);
        if (shouldAddStubTaskView(runningTasks)) {
            boolean wasEmpty = getChildCount() == 0;
            // Add an empty view for now until the task plan is loaded and applied
            final TaskView taskView;
            if (needDesktopTask) {
                taskView = getTaskViewFromPool(TaskView.Type.DESKTOP);
                mTmpRunningTasks = Arrays.copyOf(runningTasks, runningTasks.length);
                addView(taskView, 0);
                ((DesktopTaskView) taskView).bind(Arrays.asList(mTmpRunningTasks),
                        mOrientationState);
            } else if (needGroupTaskView) {
                taskView = getTaskViewFromPool(TaskView.Type.GROUPED);
                mTmpRunningTasks = new Task[]{runningTasks[0], runningTasks[1]};
                addView(taskView, 0);
                // When we create a placeholder task view mSplitBoundsConfig will be null, but with
                // the actual app running we won't need to show the thumbnail until all the tasks
                // load later anyways
                ((GroupedTaskView)taskView).bind(mTmpRunningTasks[0], mTmpRunningTasks[1],
                        mOrientationState, mSplitBoundsConfig);
            } else {
                taskView = getTaskViewFromPool(TaskView.Type.SINGLE);
                addView(taskView, 0);
                // The temporary running task is only used for the duration between the start of the
                // gesture and the task list is loaded and applied
                mTmpRunningTasks = new Task[]{runningTasks[0]};
                taskView.bind(mTmpRunningTasks[0], mOrientationState);
            }
            runningTaskViewId = taskView.getTaskViewId();
            if (wasEmpty) {
                addView(mClearAllButton);
            }

            // Measure and layout immediately so that the scroll values is updated instantly
            // as the user might be quick-switching
            measure(makeMeasureSpec(getMeasuredWidth(), EXACTLY),
                    makeMeasureSpec(getMeasuredHeight(), EXACTLY));
            layout(getLeft(), getTop(), getRight(), getBottom());
        } else if (getTaskViewByTaskId(runningTasks[0].key.id) != null) {
            runningTaskViewId = getTaskViewByTaskId(runningTasks[0].key.id).getTaskViewId();
        }

        boolean runningTaskTileHidden = mRunningTaskTileHidden;
        setCurrentTask(runningTaskViewId);
        mFocusedTaskViewId = ENABLE_GRID_ONLY_OVERVIEW.get() ? INVALID_TASK_ID : runningTaskViewId;
        runOnPageScrollsInitialized(() -> setCurrentPage(getRunningTaskIndex()));
        setRunningTaskViewShowScreenshot(false);
        setRunningTaskHidden(runningTaskTileHidden);
        // Update task size after setting current task.
        updateTaskSize();
        updateChildTaskOrientations();

        // Reload the task list
        reloadIfNeeded();
    }

    private boolean hasDesktopTask(Task[] runningTasks) {
        if (!DesktopTaskView.DESKTOP_IS_PROTO2_ENABLED) {
            return false;
        }
        for (Task task : runningTasks) {
            if (task.key.windowingMode == WindowConfiguration.WINDOWING_MODE_FREEFORM) {
                return true;
            }
        }
        return false;
    }

    /**
     * Sets the running task id, cleaning up the old running task if necessary.
     */
    public void setCurrentTask(int runningTaskViewId) {
        if (mRunningTaskViewId == runningTaskViewId) {
            return;
        }

        if (mRunningTaskViewId != -1) {
            // Reset the state on the old running task view
            setTaskIconScaledDown(false);
            setRunningTaskViewShowScreenshot(true);
            setRunningTaskHidden(false);
        }
        mRunningTaskViewId = runningTaskViewId;
    }

    private int getTaskViewIdFromTaskId(int taskId) {
        TaskView taskView = getTaskViewByTaskId(taskId);
        return taskView != null ? taskView.getTaskViewId() : -1;
    }

    /**
     * Hides the tile associated with {@link #mRunningTaskViewId}
     */
    public void setRunningTaskHidden(boolean isHidden) {
        mRunningTaskTileHidden = isHidden;
        TaskView runningTask = getRunningTaskView();
        if (runningTask != null) {
            runningTask.setStableAlpha(isHidden ? 0 : mContentAlpha);
            if (!isHidden) {
                AccessibilityManagerCompat.sendCustomAccessibilityEvent(runningTask,
                        AccessibilityEvent.TYPE_VIEW_FOCUSED, null);
            }
        }
    }

    private void setRunningTaskViewShowScreenshot(boolean showScreenshot) {
        mRunningTaskShowScreenshot = showScreenshot;
        TaskView runningTaskView = getRunningTaskView();
        if (runningTaskView != null) {
            runningTaskView.setShowScreenshot(mRunningTaskShowScreenshot);
        }
    }

    public void setTaskIconScaledDown(boolean isScaledDown) {
        if (mTaskIconScaledDown != isScaledDown) {
            mTaskIconScaledDown = isScaledDown;
            int taskCount = getTaskViewCount();
            for (int i = 0; i < taskCount; i++) {
                requireTaskViewAt(i).setIconScaleAndDim(mTaskIconScaledDown ? 0 : 1);
            }
        }
    }

    private void animateActionsViewIn() {
        if (!showAsGrid() || isFocusedTaskInExpectedScrollPosition()) {
            animateActionsViewAlpha(1, TaskView.SCALE_ICON_DURATION);
        }
    }

    public void animateUpTaskIconScale() {
        mTaskIconScaledDown = false;
        int taskCount = getTaskViewCount();
        for (int i = 0; i < taskCount; i++) {
            TaskView taskView = requireTaskViewAt(i);
            taskView.setIconScaleAnimStartProgress(0f);
            taskView.animateIconScaleAndDimIntoView();
        }
    }

    /**
     * Updates TaskView and ClearAllButtion scaling and translation required to turn into grid
     * layout.
     * This method is used when no task dismissal has occurred.
     */
    private void updateGridProperties() {
        updateGridProperties(false, Integer.MAX_VALUE);
    }

    /**
     * Updates TaskView and ClearAllButtion scaling and translation required to turn into grid
     * layout.
     *
     * This method is used when task dismissal has occurred, but rebalance is not needed.
     *
     * @param isTaskDismissal indicates if update was called due to task dismissal
     */
    private void updateGridProperties(boolean isTaskDismissal) {
        updateGridProperties(isTaskDismissal, Integer.MAX_VALUE);
    }

    /**
     * Updates TaskView and ClearAllButton scaling and translation required to turn into grid
     * layout.
     *
     * This method only calculates the potential position and depends on {@link #setGridProgress} to
     * apply the actual scaling and translation.
     *
     * @param isTaskDismissal    indicates if update was called due to task dismissal
     * @param startRebalanceAfter which view index to start rebalancing from. Use Integer.MAX_VALUE
     *                           to skip rebalance
     */
    private void updateGridProperties(boolean isTaskDismissal, int startRebalanceAfter) {
        int taskCount = getTaskViewCount();
        if (taskCount == 0) {
            return;
        }

        DeviceProfile deviceProfile = mActivity.getDeviceProfile();
        int taskTopMargin = deviceProfile.overviewTaskThumbnailTopMarginPx;

        int topRowWidth = 0;
        int bottomRowWidth = 0;
        float topAccumulatedTranslationX = 0;
        float bottomAccumulatedTranslationX = 0;

        // Contains whether the child index is in top or bottom of grid (for non-focused task)
        // Different from mTopRowIdSet, which contains the taskViewId of what task is in top row
        IntSet topSet = new IntSet();
        IntSet bottomSet = new IntSet();

        // Horizontal grid translation for each task
        float[] gridTranslations = new float[taskCount];

        int focusedTaskIndex = Integer.MAX_VALUE;
        int focusedTaskShift = 0;
        int focusedTaskWidthAndSpacing = 0;
        int snappedTaskRowWidth = 0;
        int snappedPage = getNextPage();
        TaskView snappedTaskView = getTaskViewAt(snappedPage);
        TaskView homeTaskView = getHomeTaskView();
        TaskView nextFocusedTaskView = null;

        int desktopTaskIndex = Integer.MAX_VALUE;

        if (!isTaskDismissal) {
            mTopRowIdSet.clear();
        }
        for (int i = 0; i < taskCount; i++) {
            TaskView taskView = requireTaskViewAt(i);
            int taskWidthAndSpacing = taskView.getLayoutParams().width + mPageSpacing;
            // Evenly distribute tasks between rows unless rearranging due to task dismissal, in
            // which case keep tasks in their respective rows. For the running task, don't join
            // the grid.
            if (taskView.isFocusedTask()) {
                topRowWidth += taskWidthAndSpacing;
                bottomRowWidth += taskWidthAndSpacing;

                focusedTaskIndex = i;
                focusedTaskWidthAndSpacing = taskWidthAndSpacing;
                gridTranslations[i] += focusedTaskShift;
                gridTranslations[i] += mIsRtl ? taskWidthAndSpacing : -taskWidthAndSpacing;

                // Center view vertically in case it's from different orientation.
                taskView.setGridTranslationY((mLastComputedTaskSize.height() + taskTopMargin
                        - taskView.getLayoutParams().height) / 2f);

                if (taskView == snappedTaskView) {
                    // If focused task is snapped, the row width is just task width and spacing.
                    snappedTaskRowWidth = taskWidthAndSpacing;
                }
            } else if (taskView.isDesktopTask()) {
                // Desktop task was not focused. Pin it to the right of focused
                desktopTaskIndex = i;
                if (taskView.getVisibility() == View.GONE) {
                    // Desktop task view is hidden, skip it from grid calculations
                    continue;
                }
                if (!ENABLE_GRID_ONLY_OVERVIEW.get()) {
                    // Only apply x-translation when using legacy overview grid
                    gridTranslations[i] += mIsRtl ? taskWidthAndSpacing : -taskWidthAndSpacing;
                }

                // Center view vertically in case it's from different orientation.
                taskView.setGridTranslationY((mLastComputedDesktopTaskSize.height() + taskTopMargin
                        - taskView.getLayoutParams().height) / 2f);
            } else {
                if (i > focusedTaskIndex) {
                    // For tasks after the focused task, shift by focused task's width and spacing.
                    gridTranslations[i] +=
                            mIsRtl ? focusedTaskWidthAndSpacing : -focusedTaskWidthAndSpacing;
                } else {
                    // For task before the focused task, accumulate the width and spacing to
                    // calculate the distance focused task need to shift.
                    focusedTaskShift += mIsRtl ? taskWidthAndSpacing : -taskWidthAndSpacing;
                }
                int taskViewId = taskView.getTaskViewId();

                // Rebalance the grid starting after a certain index
                boolean isTopRow;
                if (isTaskDismissal) {
                    if (i > startRebalanceAfter) {
                        mTopRowIdSet.remove(taskViewId);
                        isTopRow = topRowWidth <= bottomRowWidth;
                    } else {
                        isTopRow = mTopRowIdSet.contains(taskViewId);
                    }
                } else {
                    isTopRow = topRowWidth <= bottomRowWidth;
                }

                if (isTopRow) {
                    if (homeTaskView != null && nextFocusedTaskView == null) {
                        // TaskView will be focused when swipe up, don't count towards row width.
                        nextFocusedTaskView = taskView;
                    } else {
                        topRowWidth += taskWidthAndSpacing;
                    }
                    topSet.add(i);
                    mTopRowIdSet.add(taskViewId);

                    taskView.setGridTranslationY(mTaskGridVerticalDiff);

                    // Move horizontally into empty space.
                    float widthOffset = 0;
                    for (int j = i - 1; !topSet.contains(j) && j >= 0; j--) {
                        if (j == focusedTaskIndex || j == desktopTaskIndex) {
                            continue;
                        }
                        widthOffset += requireTaskViewAt(j).getLayoutParams().width + mPageSpacing;
                    }

                    float currentTaskTranslationX = mIsRtl ? widthOffset : -widthOffset;
                    gridTranslations[i] += topAccumulatedTranslationX + currentTaskTranslationX;
                    topAccumulatedTranslationX += currentTaskTranslationX;
                } else {
                    bottomRowWidth += taskWidthAndSpacing;
                    bottomSet.add(i);

                    // Move into bottom row.
                    taskView.setGridTranslationY(mTopBottomRowHeightDiff + mTaskGridVerticalDiff);

                    // Move horizontally into empty space.
                    float widthOffset = 0;
                    for (int j = i - 1; !bottomSet.contains(j) && j >= 0; j--) {
                        if (j == focusedTaskIndex || j == desktopTaskIndex) {
                            continue;
                        }
                        widthOffset += requireTaskViewAt(j).getLayoutParams().width + mPageSpacing;
                    }

                    float currentTaskTranslationX = mIsRtl ? widthOffset : -widthOffset;
                    gridTranslations[i] += bottomAccumulatedTranslationX + currentTaskTranslationX;
                    bottomAccumulatedTranslationX += currentTaskTranslationX;
                }
                if (taskView == snappedTaskView) {
                    snappedTaskRowWidth = isTopRow ? topRowWidth : bottomRowWidth;
                }
            }
        }

        // We need to maintain snapped task's page scroll invariant between quick switch and
        // overview, so we sure snapped task's grid translation is 0, and add a non-fullscreen
        // translationX that is the same as snapped task's full scroll adjustment.
        float snappedTaskNonGridScrollAdjustment = 0;
        float snappedTaskGridTranslationX = 0;
        if (snappedTaskView != null) {
            snappedTaskNonGridScrollAdjustment = snappedTaskView.getScrollAdjustment(
                    /*gridEnabled=*/false);
            snappedTaskGridTranslationX = gridTranslations[snappedPage];
        }

        // Use the accumulated translation of the row containing the last task.
        float clearAllAccumulatedTranslation = topSet.contains(taskCount - 1)
                ? topAccumulatedTranslationX : bottomAccumulatedTranslationX;

        // If the last task is on the shorter row, ClearAllButton will embed into the shorter row
        // which is not what we want. Compensate the width difference of the 2 rows in that case.
        float shorterRowCompensation = 0;
        if (topRowWidth <= bottomRowWidth) {
            if (topSet.contains(taskCount - 1)) {
                shorterRowCompensation = bottomRowWidth - topRowWidth;
            }
        } else {
            if (bottomSet.contains(taskCount - 1)) {
                shorterRowCompensation = topRowWidth - bottomRowWidth;
            }
        }
        float clearAllShorterRowCompensation =
                mIsRtl ? -shorterRowCompensation : shorterRowCompensation;

        // If the total width is shorter than one grid's width, move ClearAllButton further away
        // accordingly. Update longRowWidth if ClearAllButton has been moved.
        float clearAllShortTotalWidthTranslation = 0;
        int longRowWidth = Math.max(topRowWidth, bottomRowWidth);
        if (longRowWidth < mLastComputedGridSize.width()) {
            mClearAllShortTotalWidthTranslation =
                    (mIsRtl
                            ? mLastComputedTaskSize.right
                            : deviceProfile.widthPx - mLastComputedTaskSize.left)
                    - longRowWidth - deviceProfile.overviewGridSideMargin;
            clearAllShortTotalWidthTranslation = mIsRtl
                    ? -mClearAllShortTotalWidthTranslation : mClearAllShortTotalWidthTranslation;
            if (snappedTaskRowWidth == longRowWidth) {
                // Updated snappedTaskRowWidth as well if it's same as longRowWidth.
                snappedTaskRowWidth += mClearAllShortTotalWidthTranslation;
            }
            longRowWidth += mClearAllShortTotalWidthTranslation;
        } else {
            mClearAllShortTotalWidthTranslation = 0;
        }

        float clearAllTotalTranslationX =
                clearAllAccumulatedTranslation + clearAllShorterRowCompensation
                        + clearAllShortTotalWidthTranslation + snappedTaskNonGridScrollAdjustment;
        if (focusedTaskIndex < taskCount) {
            // Shift by focused task's width and spacing if a task is focused.
            clearAllTotalTranslationX +=
                    mIsRtl ? focusedTaskWidthAndSpacing : -focusedTaskWidthAndSpacing;
        }

        // Make sure there are enough space between snapped page and ClearAllButton, for the case
        // of swiping up after quick switch.
        if (snappedTaskView != null) {
            int distanceFromClearAll = longRowWidth - snappedTaskRowWidth;
            // ClearAllButton should be off screen when snapped task is in its snapped position.
            int minimumDistance =
                    (mIsRtl
                            ? mLastComputedTaskSize.left
                            : deviceProfile.widthPx - mLastComputedTaskSize.right)
                    - deviceProfile.overviewGridSideMargin - mPageSpacing
                    + (mTaskWidth - snappedTaskView.getLayoutParams().width)
                    - mClearAllShortTotalWidthTranslation;
            if (distanceFromClearAll < minimumDistance) {
                int distanceDifference = minimumDistance - distanceFromClearAll;
                snappedTaskGridTranslationX += mIsRtl ? distanceDifference : -distanceDifference;
            }
        }

        for (int i = 0; i < taskCount; i++) {
            TaskView taskView = requireTaskViewAt(i);
            taskView.setGridTranslationX(gridTranslations[i] - snappedTaskGridTranslationX
                    + snappedTaskNonGridScrollAdjustment);
        }

        mClearAllButton.setGridTranslationPrimary(
                clearAllTotalTranslationX - snappedTaskGridTranslationX);
        mClearAllButton.setGridScrollOffset(
                mIsRtl ? mLastComputedTaskSize.left - mLastComputedGridSize.left
                        : mLastComputedTaskSize.right - mLastComputedGridSize.right);

        setGridProgress(mGridProgress);
    }

    private boolean isSameGridRow(TaskView taskView1, TaskView taskView2) {
        if (taskView1 == null || taskView2 == null) {
            return false;
        }
        int taskViewId1 = taskView1.getTaskViewId();
        int taskViewId2 = taskView2.getTaskViewId();
        if (taskViewId1 == mFocusedTaskViewId || taskViewId2 == mFocusedTaskViewId) {
            return false;
        }
        return (mTopRowIdSet.contains(taskViewId1) && mTopRowIdSet.contains(taskViewId2)) || (
                !mTopRowIdSet.contains(taskViewId1) && !mTopRowIdSet.contains(taskViewId2));
    }

    /**
     * Moves TaskView and ClearAllButton between carousel and 2 row grid.
     *
     * @param gridProgress 0 = carousel; 1 = 2 row grid.
     */
    private void setGridProgress(float gridProgress) {
        mGridProgress = gridProgress;

        int taskCount = getTaskViewCount();
        for (int i = 0; i < taskCount; i++) {
            requireTaskViewAt(i).setGridProgress(gridProgress);
        }
        mClearAllButton.setGridProgress(gridProgress);
    }

    private void setTaskThumbnailSplashAlpha(float taskThumbnailSplashAlpha) {
        int taskCount = getTaskViewCount();
        if (taskCount == 0) {
            return;
        }

        mTaskThumbnailSplashAlpha = taskThumbnailSplashAlpha;
        for (int i = 0; i < taskCount; i++) {
            requireTaskViewAt(i).setTaskThumbnailSplashAlpha(taskThumbnailSplashAlpha);
        }
    }

    private void enableLayoutTransitions() {
        if (mLayoutTransition == null) {
            mLayoutTransition = new LayoutTransition();
            mLayoutTransition.enableTransitionType(LayoutTransition.APPEARING);
            mLayoutTransition.setDuration(ADDITION_TASK_DURATION);
            mLayoutTransition.setStartDelay(LayoutTransition.APPEARING, 0);

            mLayoutTransition.addTransitionListener(new TransitionListener() {
                @Override
                public void startTransition(LayoutTransition transition, ViewGroup viewGroup,
                    View view, int i) {
                }

                @Override
                public void endTransition(LayoutTransition transition, ViewGroup viewGroup,
                    View view, int i) {
                    // When the unpinned task is added, snap to first page and disable transitions
                    if (view instanceof TaskView) {
                        snapToPage(0);
                        setLayoutTransition(null);
                    }

                }
            });
        }
        setLayoutTransition(mLayoutTransition);
    }

    public void setSwipeDownShouldLaunchApp(boolean swipeDownShouldLaunchApp) {
        mSwipeDownShouldLaunchApp = swipeDownShouldLaunchApp;
    }

    public boolean shouldSwipeDownLaunchApp() {
        return mSwipeDownShouldLaunchApp;
    }

    public void setIgnoreResetTask(int taskId) {
        mIgnoreResetTaskId = taskId;
    }

    public void clearIgnoreResetTask(int taskId) {
        if (mIgnoreResetTaskId == taskId) {
            mIgnoreResetTaskId = -1;
        }
    }

    private void addDismissedTaskAnimations(TaskView taskView, long duration,
            PendingAnimation anim) {
        // Use setFloat instead of setViewAlpha as we want to keep the view visible even when it's
        // alpha is set to 0 so that it can be recycled in the view pool properly
        anim.setFloat(taskView, VIEW_ALPHA, 0,
                clampToProgress(isOnGridBottomRow(taskView) ? ACCEL : FINAL_FRAME, 0, 0.5f));
        FloatProperty<TaskView> secondaryViewTranslate =
                taskView.getSecondaryDismissTranslationProperty();
        int secondaryTaskDimension = mOrientationHandler.getSecondaryDimension(taskView);
        int verticalFactor = mOrientationHandler.getSecondaryTranslationDirectionFactor();

        ResourceProvider rp = DynamicResource.provider(mActivity);
        SpringProperty sp = new SpringProperty(SpringProperty.FLAG_CAN_SPRING_ON_START)
                .setDampingRatio(rp.getFloat(R.dimen.dismiss_task_trans_y_damping_ratio))
                .setStiffness(rp.getFloat(R.dimen.dismiss_task_trans_y_stiffness));

        anim.add(ObjectAnimator.ofFloat(taskView, secondaryViewTranslate,
                verticalFactor * secondaryTaskDimension * 2).setDuration(duration), LINEAR, sp);

        if (mEnableDrawingLiveTile && taskView.isRunningTask()) {
            anim.addOnFrameCallback(() -> {
                runActionOnRemoteHandles(
                        remoteTargetHandle -> remoteTargetHandle.getTaskViewSimulator()
                                .taskSecondaryTranslation.value = mOrientationHandler
                                .getSecondaryValue(taskView.getTranslationX(),
                                        taskView.getTranslationY()
                                ));
                redrawLiveTile();
            });
        }
    }

    /**
     * Places an {@link FloatingTaskView} on top of the thumbnail for {@link #mSplitHiddenTaskView}
     * and then animates it into the split position that was desired
     */
    private void createInitialSplitSelectAnimation(PendingAnimation anim) {
        mOrientationHandler.getInitialSplitPlaceholderBounds(mSplitPlaceholderSize,
                mSplitPlaceholderInset, mActivity.getDeviceProfile(),
                mSplitSelectStateController.getActiveSplitStagePosition(), mTempRect);
        SplitAnimationTimings timings =
                AnimUtils.getDeviceOverviewToSplitTimings(mActivity.getDeviceProfile().isTablet);

        RectF startingTaskRect = new RectF();
        safeRemoveDragLayerView(mFirstFloatingTaskView);
        SplitAnimInitProps splitAnimInitProps =
                mSplitSelectStateController.getSplitAnimationController().getFirstAnimInitViews(
                        () -> mSplitHiddenTaskView, () -> mSplitSelectSource);
        if (mSplitSelectStateController.isAnimateCurrentTaskDismissal()) {
            // Create the split select animation from Overview
            mSplitHiddenTaskView.setThumbnailVisibility(INVISIBLE,
                    mSplitSelectStateController.getInitialTaskId());
            anim.setViewAlpha(splitAnimInitProps.getIconView(), 0, clampToProgress(LINEAR,
                    timings.getIconFadeStartOffset(),
                    timings.getIconFadeEndOffset()));
        }

        mFirstFloatingTaskView = FloatingTaskView.getFloatingTaskView(mActivity,
                splitAnimInitProps.getOriginalView(),
                splitAnimInitProps.getOriginalBitmap(),
                splitAnimInitProps.getIconDrawable(), startingTaskRect);
        mFirstFloatingTaskView.setAlpha(1);
        mFirstFloatingTaskView.addStagingAnimation(anim, startingTaskRect, mTempRect,
                splitAnimInitProps.getFadeWithThumbnail(), splitAnimInitProps.isStagedTask());

        // Allow user to click staged app to launch into fullscreen
        if (ENABLE_LAUNCH_FROM_STAGED_APP.get()) {
            mFirstFloatingTaskView.setOnClickListener(this::animateToFullscreen);
        }

        // SplitInstructionsView: animate in
        safeRemoveDragLayerView(mSplitInstructionsView);
        mSplitInstructionsView = SplitInstructionsView.getSplitInstructionsView(mActivity);
        mSplitInstructionsView.setAlpha(0);
        anim.setViewAlpha(mSplitInstructionsView, 1, clampToProgress(LINEAR,
                timings.getInstructionsContainerFadeInStartOffset(),
                timings.getInstructionsContainerFadeInEndOffset()));
        anim.setViewAlpha(mSplitInstructionsView.getTextView(), 1, clampToProgress(LINEAR,
                timings.getInstructionsTextFadeInStartOffset(),
                timings.getInstructionsTextFadeInEndOffset()));
        anim.addFloat(mSplitInstructionsView, mSplitInstructionsView.UNFOLD, 0.1f, 1,
                clampToProgress(EMPHASIZED_DECELERATE,
                        timings.getInstructionsUnfoldStartOffset(),
                        timings.getInstructionsUnfoldEndOffset()));

        InteractionJankMonitorWrapper.begin(this,
                InteractionJankMonitorWrapper.CUJ_SPLIT_SCREEN_ENTER, "First tile selected");
        anim.addListener(new AnimatorListenerAdapter() {
            @Override
            public void onAnimationStart(Animator animation) {
                if (mSplitHiddenTaskView == getRunningTaskView()) {
                    finishRecentsAnimation(true /* toRecents */, false /* shouldPip */,
                            null /* onFinishComplete */);
                } else {
                    switchToScreenshot(
                            () -> finishRecentsAnimation(true /* toRecents */,
                                    false /* shouldPip */, null /* onFinishComplete */));
                }
            }
        });
        anim.addEndListener(success -> {
            if (success) {
                InteractionJankMonitorWrapper.end(
                        InteractionJankMonitorWrapper.CUJ_SPLIT_SCREEN_ENTER);
            } else {
                // If transition to split select was interrupted, clean up to prevent glitches
                resetFromSplitSelectionState();
                InteractionJankMonitorWrapper.cancel(
                        InteractionJankMonitorWrapper.CUJ_SPLIT_SCREEN_ENTER);
            }

            updateCurrentTaskActionsVisibility();
        });
    }

    private void animateToFullscreen(View view) {
        FloatingTaskView stagedTaskView = (FloatingTaskView) view;

        boolean isTablet = mActivity.getDeviceProfile().isTablet;
        int duration = isTablet
                ? SplitAnimationTimings.TABLET_CONFIRM_DURATION
                : SplitAnimationTimings.PHONE_CONFIRM_DURATION;

        PendingAnimation pendingAnimation = new PendingAnimation(duration);

        Rect firstTaskStartingBounds = new Rect();
        Rect firstTaskEndingBounds = new Rect();

        stagedTaskView.getBoundsOnScreen(firstTaskStartingBounds);
        mActivity.getDragLayer().getBoundsOnScreen(firstTaskEndingBounds);

        stagedTaskView.addConfirmAnimation(
                pendingAnimation,
                new RectF(firstTaskStartingBounds),
                firstTaskEndingBounds,
                false /* fadeWithThumbnail */,
                true /* isStagedTask */);

        pendingAnimation.addEndListener(animationSuccess ->
                mSplitSelectStateController.launchSplitTasks(launchSuccess ->
                        resetFromSplitSelectionState()));

        pendingAnimation.buildAnim().start();
    }

    /**
     * Creates a {@link PendingAnimation} for dismissing the specified {@link TaskView}.
     * @param dismissedTaskView the {@link TaskView} to be dismissed
     * @param animateTaskView whether the {@link TaskView} to be dismissed should be animated
     * @param shouldRemoveTask whether the associated {@link Task} should be removed from
     *                         ActivityManager after dismissal
     * @param duration duration of the animation
     * @param dismissingForSplitSelection task dismiss animation is used for entering split
     *                                    selection state from app icon
     */
    public void createTaskDismissAnimation(PendingAnimation anim, TaskView dismissedTaskView,
            boolean animateTaskView, boolean shouldRemoveTask, long duration,
            boolean dismissingForSplitSelection) {
        if (mPendingAnimation != null) {
            mPendingAnimation.createPlaybackController().dispatchOnCancel().dispatchOnEnd();
        }

        int count = getPageCount();
        if (count == 0) {
            return;
        }

        boolean showAsGrid = showAsGrid();
        int taskCount = getTaskViewCount();
        int dismissedIndex = indexOfChild(dismissedTaskView);
        int dismissedTaskViewId = dismissedTaskView.getTaskViewId();

        // Grid specific properties.
        boolean isFocusedTaskDismissed = false;
        boolean isStagingFocusedTask = false;
        TaskView nextFocusedTaskView = null;
        boolean nextFocusedTaskFromTop = false;
        float dismissedTaskWidth = 0;
        float nextFocusedTaskWidth = 0;

        // Non-grid specific properties.
        int[] oldScroll = new int[count];
        int[] newScroll = new int[count];
        int scrollDiffPerPage = 0;
        boolean needsCurveUpdates = false;

        if (showAsGrid) {
            dismissedTaskWidth = dismissedTaskView.getLayoutParams().width + mPageSpacing;
            isFocusedTaskDismissed = dismissedTaskViewId == mFocusedTaskViewId;
            if (isFocusedTaskDismissed) {
                if (isSplitSelectionActive()) {
                    isStagingFocusedTask = true;
                } else {
                    nextFocusedTaskFromTop =
                            mTopRowIdSet.size() > 0 && mTopRowIdSet.size() >= (taskCount - 1) / 2f;
                    // Pick the next focused task from the preferred row.
                    for (int i = 0; i < taskCount; i++) {
                        TaskView taskView = requireTaskViewAt(i);
                        if (taskView == dismissedTaskView) {
                            continue;
                        }
                        boolean isTopRow = mTopRowIdSet.contains(taskView.getTaskViewId());
                        if ((nextFocusedTaskFromTop && isTopRow
                                || (!nextFocusedTaskFromTop && !isTopRow))) {
                            nextFocusedTaskView = taskView;
                            break;
                        }
                    }
                    if (nextFocusedTaskView != null) {
                        nextFocusedTaskWidth =
                                nextFocusedTaskView.getLayoutParams().width + mPageSpacing;
                    }
                }
            }
        } else {
            getPageScrolls(oldScroll, false, SIMPLE_SCROLL_LOGIC);
            getPageScrolls(newScroll, false,
                    v -> v.getVisibility() != GONE && v != dismissedTaskView);
            if (count > 1) {
                scrollDiffPerPage = Math.abs(oldScroll[1] - oldScroll[0]);
            }
        }

        float dismissTranslationInterpolationEnd = 1;
        boolean closeGapBetweenClearAll = false;
        boolean isClearAllHidden = isClearAllHidden();
        boolean snapToLastTask = false;
        boolean isLandscapeSplit =
                mActivity.getDeviceProfile().isLandscape && isSplitSelectionActive();
        TaskView lastGridTaskView = showAsGrid ? getLastGridTaskView() : null;
        int currentPageScroll = getScrollForPage(mCurrentPage);
        int lastGridTaskScroll = getScrollForPage(indexOfChild(lastGridTaskView));
        boolean currentPageSnapsToEndOfGrid = currentPageScroll == lastGridTaskScroll;
        if (lastGridTaskView != null && lastGridTaskView.isVisibleToUser()) {
            // After dismissal, animate translation of the remaining tasks to fill any gap left
            // between the end of the grid and the clear all button. Only animate if the clear
            // all button is visible or would become visible after dismissal.
            float longGridRowWidthDiff = 0;

            int topGridRowSize = mTopRowIdSet.size();
            int bottomGridRowSize = taskCount - mTopRowIdSet.size()
                    - (ENABLE_GRID_ONLY_OVERVIEW.get() ? 0 : 1);
            boolean topRowLonger = topGridRowSize > bottomGridRowSize;
            boolean bottomRowLonger = bottomGridRowSize > topGridRowSize;
            boolean dismissedTaskFromTop = mTopRowIdSet.contains(dismissedTaskViewId);
            boolean dismissedTaskFromBottom = !dismissedTaskFromTop && !isFocusedTaskDismissed;
            if (dismissedTaskFromTop || (isFocusedTaskDismissed && nextFocusedTaskFromTop)) {
                topGridRowSize--;
            }
            if (dismissedTaskFromBottom || (isFocusedTaskDismissed && !nextFocusedTaskFromTop)) {
                bottomGridRowSize--;
            }
            int longRowWidth = Math.max(topGridRowSize, bottomGridRowSize)
                    * (mLastComputedGridTaskSize.width() + mPageSpacing);
            if (!ENABLE_GRID_ONLY_OVERVIEW.get() && !isStagingFocusedTask) {
                longRowWidth += mLastComputedTaskSize.width() + mPageSpacing;
            }

            float gapWidth = 0;
            if ((topRowLonger && dismissedTaskFromTop)
                    || (bottomRowLonger && dismissedTaskFromBottom)) {
                gapWidth = dismissedTaskWidth;
            } else if (nextFocusedTaskView != null
                    && ((topRowLonger && nextFocusedTaskFromTop)
                    || (bottomRowLonger && !nextFocusedTaskFromTop))) {
                gapWidth = nextFocusedTaskWidth;
            }
            if (gapWidth > 0) {
                if (mClearAllShortTotalWidthTranslation == 0) {
                    // Compensate the removed gap if we don't already have shortTotalCompensation,
                    // and adjust accordingly to the new shortTotalCompensation after dismiss.
                    int newClearAllShortTotalWidthTranslation = 0;
                    if (longRowWidth < mLastComputedGridSize.width()) {
                        DeviceProfile deviceProfile = mActivity.getDeviceProfile();
                        newClearAllShortTotalWidthTranslation =
                                (mIsRtl
                                        ? mLastComputedTaskSize.right
                                        : deviceProfile.widthPx - mLastComputedTaskSize.left)
                                        - longRowWidth - deviceProfile.overviewGridSideMargin;
                    }
                    float gapCompensation = gapWidth - newClearAllShortTotalWidthTranslation;
                    longGridRowWidthDiff += mIsRtl ? -gapCompensation : gapCompensation;
                }
                if (isClearAllHidden) {
                    // If ClearAllButton isn't fully shown, snap to the last task.
                    snapToLastTask = true;
                }
            }
            if (isLandscapeSplit && !isStagingFocusedTask) {
                // LastTask's scroll is the minimum scroll in split select, if current scroll is
                // beyond that, we'll need to snap to last task instead.
                TaskView lastTask = getLastGridTaskView();
                if (lastTask != null) {
                    int primaryScroll = mOrientationHandler.getPrimaryScroll(this);
                    int lastTaskScroll = getScrollForPage(indexOfChild(lastTask));
                    if ((mIsRtl && primaryScroll < lastTaskScroll)
                            || (!mIsRtl && primaryScroll > lastTaskScroll)) {
                        snapToLastTask = true;
                    }
                }
            }
            if (snapToLastTask) {
                longGridRowWidthDiff += getSnapToLastTaskScrollDiff();
            } else if (isLandscapeSplit && currentPageSnapsToEndOfGrid) {
                // Use last task as reference point for scroll diff and snapping calculation as it's
                // the only invariant point in landscape split screen.
                snapToLastTask = true;
            }

            // If we need to animate the grid to compensate the clear all gap, we split the second
            // half of the dismiss pending animation (in which the non-dismissed tasks slide into
            // place) in half again, making the first quarter the existing non-dismissal sliding
            // and the second quarter this new animation of gap filling. This is due to the fact
            // that PendingAnimation is a single animation, not a sequence of animations, so we
            // fake it using interpolation.
            if (longGridRowWidthDiff != 0) {
                closeGapBetweenClearAll = true;
                // Stagger the offsets of each additional task for a delayed animation. We use
                // half here as this animation is half of half of an animation (1/4th).
                float halfAdditionalDismissTranslationOffset =
                        (0.5f * ADDITIONAL_DISMISS_TRANSLATION_INTERPOLATION_OFFSET);
                dismissTranslationInterpolationEnd = Utilities.boundToRange(
                        END_DISMISS_TRANSLATION_INTERPOLATION_OFFSET
                                + (taskCount - 1) * halfAdditionalDismissTranslationOffset,
                        END_DISMISS_TRANSLATION_INTERPOLATION_OFFSET, 1);
                for (int i = 0; i < taskCount; i++) {
                    TaskView taskView = requireTaskViewAt(i);
                    anim.setFloat(taskView, TaskView.GRID_END_TRANSLATION_X, longGridRowWidthDiff,
                            clampToProgress(LINEAR, dismissTranslationInterpolationEnd, 1));
                    dismissTranslationInterpolationEnd = Utilities.boundToRange(
                            dismissTranslationInterpolationEnd
                                    - halfAdditionalDismissTranslationOffset,
                            END_DISMISS_TRANSLATION_INTERPOLATION_OFFSET, 1);
                    if (mEnableDrawingLiveTile && taskView.isRunningTask()) {
                        anim.addOnFrameCallback(() -> {
                            runActionOnRemoteHandles(
                                    remoteTargetHandle ->
                                            remoteTargetHandle.getTaskViewSimulator()
                                                    .taskPrimaryTranslation.value =
                                                    TaskView.GRID_END_TRANSLATION_X.get(taskView));
                            redrawLiveTile();
                        });
                    }
                }

                // Change alpha of clear all if translating grid to hide it
                if (isClearAllHidden) {
                    anim.setFloat(mClearAllButton, DISMISS_ALPHA, 0, LINEAR);
                    anim.addListener(new AnimatorListenerAdapter() {
                        @Override
                        public void onAnimationEnd(Animator animation) {
                            super.onAnimationEnd(animation);
                            mClearAllButton.setDismissAlpha(1);
                        }
                    });
                }
            }
        }

        SplitAnimationTimings splitTimings =
                AnimUtils.getDeviceOverviewToSplitTimings(mActivity.getDeviceProfile().isTablet);

        int distanceFromDismissedTask = 0;
        for (int i = 0; i < count; i++) {
            View child = getChildAt(i);
            if (child == dismissedTaskView) {
                if (animateTaskView) {
                    if (dismissingForSplitSelection) {
                        createInitialSplitSelectAnimation(anim);
                    } else {
                        addDismissedTaskAnimations(dismissedTaskView, duration, anim);
                    }
                }
            } else if (!showAsGrid) {
                // Compute scroll offsets from task dismissal for animation.
                // If we just take newScroll - oldScroll, everything to the right of dragged task
                // translates to the left. We need to offset this in some cases:
                // - In RTL, add page offset to all pages, since we want pages to move to the right
                // Additionally, add a page offset if:
                // - Current page is rightmost page (leftmost for RTL)
                // - Dragging an adjacent page on the left side (right side for RTL)
                int offset = mIsRtl ? scrollDiffPerPage : 0;
                if (mCurrentPage == dismissedIndex) {
                    int lastPage = taskCount - 1;
                    if (mCurrentPage == lastPage) {
                        offset += mIsRtl ? -scrollDiffPerPage : scrollDiffPerPage;
                    }
                } else {
                    // Dismissing an adjacent page.
                    int negativeAdjacent = mCurrentPage - 1; // (Right in RTL, left in LTR)
                    if (dismissedIndex == negativeAdjacent) {
                        offset += mIsRtl ? -scrollDiffPerPage : scrollDiffPerPage;
                    }
                }

                int scrollDiff = newScroll[i] - oldScroll[i] + offset;
                if (scrollDiff != 0) {
                    FloatProperty translationProperty = child instanceof TaskView
                            ? ((TaskView) child).getPrimaryDismissTranslationProperty()
                            : mOrientationHandler.getPrimaryViewTranslate();

                    float additionalDismissDuration =
                            ADDITIONAL_DISMISS_TRANSLATION_INTERPOLATION_OFFSET * Math.abs(
                                    i - dismissedIndex);

                    // We are in non-grid layout.
                    // If dismissing for split select, use split timings.
                    // If not, use dismiss timings.
                    float animationStartProgress = isSplitSelectionActive()
                            ? Utilities.boundToRange(splitTimings.getGridSlideStartOffset(), 0f, 1f)
                            : Utilities.boundToRange(
                                    INITIAL_DISMISS_TRANSLATION_INTERPOLATION_OFFSET
                                            + additionalDismissDuration, 0f, 1f);

                    float animationEndProgress = isSplitSelectionActive()
                            ? Utilities.boundToRange(splitTimings.getGridSlideStartOffset()
                                            + splitTimings.getGridSlideDurationOffset(), 0f, 1f)
                            : 1f;

                    // Slide tiles in horizontally to fill dismissed area
                    anim.setFloat(child, translationProperty, scrollDiff,
                            clampToProgress(
                                    splitTimings.getGridSlidePrimaryInterpolator(),
                                    animationStartProgress,
                                    animationEndProgress
                            )
                    );

                    if (mEnableDrawingLiveTile && child instanceof TaskView
                            && ((TaskView) child).isRunningTask()) {
                        anim.addOnFrameCallback(() -> {
                            runActionOnRemoteHandles(
                                    remoteTargetHandle ->
                                            remoteTargetHandle.getTaskViewSimulator()
                                                    .taskPrimaryTranslation.value =
                                                    mOrientationHandler.getPrimaryValue(
                                                            child.getTranslationX(),
                                                            child.getTranslationY()
                                                    ));
                            redrawLiveTile();
                        });
                    }
                    needsCurveUpdates = true;
                }
            } else if (child instanceof TaskView) {
                TaskView taskView = (TaskView) child;
                if (isFocusedTaskDismissed) {
                    if (nextFocusedTaskView != null &&
                            !isSameGridRow(taskView, nextFocusedTaskView)) {
                        continue;
                    }
                } else {
                    if (i < dismissedIndex || !isSameGridRow(taskView, dismissedTaskView)) {
                        continue;
                    }
                }
                // Animate task with index >= dismissed index and in the same row as the
                // dismissed index or next focused index. Offset successive task dismissal
                // durations for a staggered effect.
                distanceFromDismissedTask++;
                int staggerColumn =  isStagingFocusedTask
                        ? (int) Math.ceil(distanceFromDismissedTask / 2f)
                        : distanceFromDismissedTask;
                // Set timings based on if user is initiating splitscreen on the focused task,
                // or splitting/dismissing some other task.
                float animationStartProgress = isStagingFocusedTask
                        ? Utilities.boundToRange(
                                splitTimings.getGridSlideStartOffset()
                                        + (splitTimings.getGridSlideStaggerOffset()
                                        * staggerColumn),
                        0f,
                        dismissTranslationInterpolationEnd)
                        : Utilities.boundToRange(
                                INITIAL_DISMISS_TRANSLATION_INTERPOLATION_OFFSET
                                        + ADDITIONAL_DISMISS_TRANSLATION_INTERPOLATION_OFFSET
                                        * staggerColumn, 0f, dismissTranslationInterpolationEnd);
                float animationEndProgress = isStagingFocusedTask
                        ? Utilities.boundToRange(
                                splitTimings.getGridSlideStartOffset()
                                        + (splitTimings.getGridSlideStaggerOffset() * staggerColumn)
                                        + splitTimings.getGridSlideDurationOffset(),
                        0f,
                        dismissTranslationInterpolationEnd)
                        : dismissTranslationInterpolationEnd;
                Interpolator dismissInterpolator = isStagingFocusedTask ? OVERSHOOT_0_75 : LINEAR;

                if (taskView == nextFocusedTaskView) {
                    // Enlarge the task to be focused next, and translate into focus position.
                    float scale = mTaskWidth / (float) mLastComputedGridTaskSize.width();
                    anim.setFloat(taskView, TaskView.SNAPSHOT_SCALE, scale,
                            clampToProgress(LINEAR, animationStartProgress,
                                    dismissTranslationInterpolationEnd));
                    anim.setFloat(taskView, taskView.getPrimaryDismissTranslationProperty(),
                            mIsRtl ? dismissedTaskWidth : -dismissedTaskWidth,
                            clampToProgress(LINEAR, animationStartProgress,
                                    dismissTranslationInterpolationEnd));
                    float secondaryTranslation = -mTaskGridVerticalDiff;
                    if (!nextFocusedTaskFromTop) {
                        secondaryTranslation -= mTopBottomRowHeightDiff;
                    }
                    anim.setFloat(taskView, taskView.getSecondaryDismissTranslationProperty(),
                            secondaryTranslation, clampToProgress(LINEAR, animationStartProgress,
                                    dismissTranslationInterpolationEnd));
                    anim.setFloat(taskView, TaskView.FOCUS_TRANSITION, 0f,
                            clampToProgress(LINEAR, 0f, ANIMATION_DISMISS_PROGRESS_MIDPOINT));
                } else {
                    float primaryTranslation =
                            nextFocusedTaskView != null ? nextFocusedTaskWidth : dismissedTaskWidth;
                    if (isStagingFocusedTask) {
                        // Moves less if focused task is not in scroll position.
                        int focusedTaskScroll = getScrollForPage(dismissedIndex);
                        int primaryScroll = mOrientationHandler.getPrimaryScroll(this);
                        int focusedTaskScrollDiff = primaryScroll - focusedTaskScroll;
                        primaryTranslation +=
                                mIsRtl ? focusedTaskScrollDiff : -focusedTaskScrollDiff;
                    }

                    anim.setFloat(taskView, taskView.getPrimaryDismissTranslationProperty(),
                            mIsRtl ? primaryTranslation : -primaryTranslation,
                            clampToProgress(dismissInterpolator, animationStartProgress,
                                    animationEndProgress));
                }
            }
        }

        if (needsCurveUpdates) {
            anim.addOnFrameCallback(this::updateCurveProperties);
        }

        // Add a tiny bit of translation Z, so that it draws on top of other views. This is relevant
        // (e.g.) when we dismiss a task by sliding it upward: if there is a row of icons above, we
        // want the dragged task to stay above all other views.
        if (animateTaskView) {
            dismissedTaskView.setTranslationZ(0.1f);
        }

        mPendingAnimation = anim;
        final TaskView finalNextFocusedTaskView = nextFocusedTaskView;
        final boolean finalCloseGapBetweenClearAll = closeGapBetweenClearAll;
        final boolean finalSnapToLastTask = snapToLastTask;
        final boolean finalIsFocusedTaskDismissed = isFocusedTaskDismissed;
        mPendingAnimation.addEndListener(new Consumer<Boolean>() {
            @Override
            public void accept(Boolean success) {
                if (mEnableDrawingLiveTile && dismissedTaskView.isRunningTask() && success) {
                    finishRecentsAnimation(true /* toRecents */, false /* shouldPip */,
                            () -> onEnd(success));
                } else {
                    onEnd(success);
                }
            }

            @SuppressWarnings("WrongCall")
            private void onEnd(boolean success) {
                // Reset task translations as they may have updated via animations in
                // createTaskDismissAnimation
                resetTaskVisuals();

                if (success) {
                    if (shouldRemoveTask) {
                        if (dismissedTaskView.getTask() != null) {
                            if (dismissedTaskView.isRunningTask()) {
                                finishRecentsAnimation(true /* toRecents */, false /* shouldPip */,
                                        () -> removeTaskInternal(dismissedTaskViewId));
                            } else {
                                removeTaskInternal(dismissedTaskViewId);
                            }
                            announceForAccessibility(
                                    getResources().getString(R.string.task_view_closed));
                            mActivity.getStatsLogManager().logger()
                                    .withItemInfo(dismissedTaskView.getItemInfo())
                                    .log(LAUNCHER_TASK_DISMISS_SWIPE_UP);
                        }
                    }

                    int pageToSnapTo = mCurrentPage;
                    mCurrentPageScrollDiff = 0;
                    int taskViewIdToSnapTo = -1;
                    if (showAsGrid) {
                        if (finalCloseGapBetweenClearAll) {
                            if (finalSnapToLastTask) {
                                // Last task will be determined after removing dismissed task.
                                pageToSnapTo = -1;
                            } else if (taskCount > 2) {
                                pageToSnapTo = indexOfChild(mClearAllButton);
                            } else if (isClearAllHidden) {
                                // Snap to focused task if clear all is hidden.
                                pageToSnapTo = 0;
                            }
                        } else {
                            // Get the id of the task view we will snap to based on the current
                            // page's relative position as the order of indices change over time due
                            // to dismissals.
                            TaskView snappedTaskView = getTaskViewAt(mCurrentPage);
                            boolean calculateScrollDiff = true;
                            if (snappedTaskView != null && !finalSnapToLastTask) {
                                if (snappedTaskView.getTaskViewId() == mFocusedTaskViewId) {
                                    if (finalNextFocusedTaskView != null) {
                                        taskViewIdToSnapTo =
                                                finalNextFocusedTaskView.getTaskViewId();
                                    } else if (dismissedTaskViewId != mFocusedTaskViewId) {
                                        taskViewIdToSnapTo = mFocusedTaskViewId;
                                    } else {
                                        // Won't focus next task in split select, so snap to the
                                        // first task.
                                        pageToSnapTo = 0;
                                        calculateScrollDiff = false;
                                    }
                                } else {
                                    int snappedTaskViewId = snappedTaskView.getTaskViewId();
                                    boolean isSnappedTaskInTopRow = mTopRowIdSet.contains(
                                            snappedTaskViewId);
                                    IntArray taskViewIdArray =
                                            isSnappedTaskInTopRow ? getTopRowIdArray()
                                                    : getBottomRowIdArray();
                                    int snappedIndex = taskViewIdArray.indexOf(snappedTaskViewId);
                                    taskViewIdArray.removeValue(dismissedTaskViewId);
                                    if (finalNextFocusedTaskView != null) {
                                        taskViewIdArray.removeValue(
                                                finalNextFocusedTaskView.getTaskViewId());
                                    }
                                    if (snappedIndex < taskViewIdArray.size()) {
                                        taskViewIdToSnapTo = taskViewIdArray.get(snappedIndex);
                                    } else if (snappedIndex == taskViewIdArray.size()) {
                                        // If the snapped task is the last item from the
                                        // dismissed row,
                                        // snap to the same column in the other grid row
                                        IntArray inverseRowTaskViewIdArray =
                                                isSnappedTaskInTopRow ? getBottomRowIdArray()
                                                        : getTopRowIdArray();
                                        if (snappedIndex < inverseRowTaskViewIdArray.size()) {
                                            taskViewIdToSnapTo = inverseRowTaskViewIdArray.get(
                                                    snappedIndex);
                                        }
                                    }
                                }
                            }

                            if (calculateScrollDiff) {
                                int primaryScroll = mOrientationHandler.getPrimaryScroll(
                                        RecentsView.this);
                                int currentPageScroll = getScrollForPage(mCurrentPage);
                                mCurrentPageScrollDiff = primaryScroll - currentPageScroll;
                            }
                        }
                    } else if (dismissedIndex < pageToSnapTo || pageToSnapTo == taskCount - 1) {
                        pageToSnapTo--;
                    }
                    boolean isHomeTaskDismissed = dismissedTaskView == getHomeTaskView();
                    removeViewInLayout(dismissedTaskView);
                    mTopRowIdSet.remove(dismissedTaskViewId);

                    if (taskCount == 1) {
                        removeViewInLayout(mClearAllButton);
                        if (isHomeTaskDismissed) {
                            updateEmptyMessage();
                        } else if (!mSplitSelectStateController.isSplitSelectActive()) {
                            startHome();
                        }
                    } else {
                        // Update focus task and its size.
                        if (finalIsFocusedTaskDismissed && finalNextFocusedTaskView != null) {
                            mFocusedTaskViewId = ENABLE_GRID_ONLY_OVERVIEW.get()
                                    ? INVALID_TASK_ID
                                    : finalNextFocusedTaskView.getTaskViewId();
                            mTopRowIdSet.remove(mFocusedTaskViewId);
                            finalNextFocusedTaskView.animateIconScaleAndDimIntoView();
                        }
                        updateTaskSize(/*isTaskDismissal=*/ true);
                        updateChildTaskOrientations();
                        // Update scroll and snap to page.
                        updateScrollSynchronously();

                        if (showAsGrid) {
                            // Rebalance tasks in the grid
                            int highestVisibleTaskIndex = getHighestVisibleTaskIndex();
                            if (highestVisibleTaskIndex < Integer.MAX_VALUE) {
                                TaskView taskView = requireTaskViewAt(highestVisibleTaskIndex);

                                boolean shouldRebalance;
                                int screenStart = mOrientationHandler.getPrimaryScroll(
                                        RecentsView.this);
                                int taskStart = mOrientationHandler.getChildStart(taskView)
                                        + (int) taskView.getOffsetAdjustment(/*gridEnabled=*/ true);

                                // Rebalance only if there is a maximum gap between the task and the
                                // screen's edge; this ensures that rebalanced tasks are outside the
                                // visible screen.
                                if (mIsRtl) {
                                    shouldRebalance = taskStart <= screenStart + mPageSpacing;
                                } else {
                                    int screenEnd =
                                            screenStart + mOrientationHandler.getMeasuredSize(
                                                    RecentsView.this);
                                    int taskSize = (int) (mOrientationHandler.getMeasuredSize(
                                            taskView) * taskView
                                            .getSizeAdjustment(/*fullscreenEnabled=*/false));
                                    int taskEnd = taskStart + taskSize;

                                    shouldRebalance = taskEnd >= screenEnd - mPageSpacing;
                                }

                                if (shouldRebalance) {
                                    updateGridProperties(/*isTaskDismissal=*/ true,
                                            highestVisibleTaskIndex);
                                    updateScrollSynchronously();
                                }
                            }

                            IntArray topRowIdArray = getTopRowIdArray();
                            IntArray bottomRowIdArray = getBottomRowIdArray();
                            if (finalSnapToLastTask) {
                                // If snapping to last task, find the last task after dismissal.
                                pageToSnapTo = indexOfChild(
                                        getLastGridTaskView(topRowIdArray, bottomRowIdArray));
                            } else if (taskViewIdToSnapTo != -1) {
                                // If snapping to another page due to indices rearranging, find
                                // the new index after dismissal & rearrange using the task view id.
                                pageToSnapTo = indexOfChild(
                                        getTaskViewFromTaskViewId(taskViewIdToSnapTo));
                                if (!currentPageSnapsToEndOfGrid) {
                                    // If it wasn't snapped to one of the last pages, but is now
                                    // snapped to last pages, we'll need to compensate for the
                                    // offset from the page's scroll to its visual position.
                                    mCurrentPageScrollDiff += getOffsetFromScrollPosition(
                                            pageToSnapTo, topRowIdArray, bottomRowIdArray);
                                }
                            }
                        }
                        pageBeginTransition();
                        setCurrentPage(pageToSnapTo);
                        // Update various scroll-dependent UI.
                        dispatchScrollChanged();
                        updateActionsViewFocusedScroll();
                        if (isClearAllHidden() && !mActivity.getDeviceProfile().isTablet) {
                            mActionsView.updateDisabledFlags(OverviewActionsView.DISABLED_SCROLLING,
                                    false);
                        }
                    }
                }
                updateCurrentTaskActionsVisibility();
                onDismissAnimationEnds();
                mPendingAnimation = null;
            }
        });
    }

    /**
     * Hides all overview actions if current page is for split apps, shows otherwise
     * If actions are showing, we only show split option if
     * * Device is large screen
     * * There are at least 2 tasks to invoke split
     */
    private void updateCurrentTaskActionsVisibility() {
        boolean isCurrentSplit = getCurrentPageTaskView() instanceof GroupedTaskView;
        mActionsView.updateHiddenFlags(HIDDEN_SPLIT_SCREEN, isCurrentSplit);
        mActionsView.updateHiddenFlags(HIDDEN_SPLIT_SELECT_ACTIVE, isSplitSelectionActive());
        mActionsView.updateSplitButtonHiddenFlags(FLAG_IS_NOT_TABLET,
                !mActivity.getDeviceProfile().isTablet);
        mActionsView.updateSplitButtonDisabledFlags(FLAG_SINGLE_TASK, /*enable=*/ false);
        if (DESKTOP_MODE_SUPPORTED) {
            boolean isCurrentDesktop = getCurrentPageTaskView() instanceof DesktopTaskView;
            mActionsView.updateHiddenFlags(HIDDEN_DESKTOP, isCurrentDesktop);
        }
    }

    /**
     * Returns all the tasks in the top row, without the focused task
     */
    private IntArray getTopRowIdArray() {
        if (mTopRowIdSet.isEmpty()) {
            return new IntArray(0);
        }
        IntArray topArray = new IntArray(mTopRowIdSet.size());
        int taskViewCount = getTaskViewCount();
        for (int i = 0; i < taskViewCount; i++) {
            int taskViewId = requireTaskViewAt(i).getTaskViewId();
            if (mTopRowIdSet.contains(taskViewId)) {
                topArray.add(taskViewId);
            }
        }
        return topArray;
    }

    /**
     * Returns all the tasks in the bottom row, without the focused task
     */
    private IntArray getBottomRowIdArray() {
        int bottomRowIdArraySize = getBottomRowTaskCountForTablet();
        if (bottomRowIdArraySize <= 0) {
            return new IntArray(0);
        }
        IntArray bottomArray = new IntArray(bottomRowIdArraySize);
        int taskViewCount = getTaskViewCount();
        for (int i = 0; i < taskViewCount; i++) {
            int taskViewId = requireTaskViewAt(i).getTaskViewId();
            if (!mTopRowIdSet.contains(taskViewId) && taskViewId != mFocusedTaskViewId) {
                bottomArray.add(taskViewId);
            }
        }
        return bottomArray;
    }

    /**
     * Iterate the grid by columns instead of by TaskView index, starting after the focused task and
     * up to the last balanced column.
     *
     * @return the highest visible TaskView index between both rows
     */
    private int getHighestVisibleTaskIndex() {
        if (mTopRowIdSet.isEmpty()) return Integer.MAX_VALUE; // return earlier

        int lastVisibleIndex = Integer.MAX_VALUE;
        IntArray topRowIdArray = getTopRowIdArray();
        IntArray bottomRowIdArray = getBottomRowIdArray();
        int balancedColumns = Math.min(bottomRowIdArray.size(), topRowIdArray.size());

        for (int i = 0; i < balancedColumns; i++) {
            TaskView topTask = getTaskViewFromTaskViewId(topRowIdArray.get(i));

            if (isTaskViewVisible(topTask)) {
                TaskView bottomTask = getTaskViewFromTaskViewId(bottomRowIdArray.get(i));
                lastVisibleIndex = Math.max(indexOfChild(topTask), indexOfChild(bottomTask));
            } else if (lastVisibleIndex < Integer.MAX_VALUE) {
                break;
            }
        }

        return lastVisibleIndex;
    }

    private void removeTaskInternal(int dismissedTaskViewId) {
        int[] taskIds = getTaskIdsForTaskViewId(dismissedTaskViewId);
        int primaryTaskId = taskIds[0];
        int secondaryTaskId = taskIds[1];
        UI_HELPER_EXECUTOR.getHandler().postDelayed(
                () -> {
                    ActivityManagerWrapper.getInstance().removeTask(primaryTaskId);
                    if (secondaryTaskId != -1) {
                        ActivityManagerWrapper.getInstance().removeTask(secondaryTaskId);
                    }
                },
                REMOVE_TASK_WAIT_FOR_APP_STOP_MS);
    }

    protected void onDismissAnimationEnds() {
        AccessibilityManagerCompat.sendDismissAnimationEndsEventToTest(getContext());
    }

    public PendingAnimation createAllTasksDismissAnimation(long duration) {
        if (FeatureFlags.IS_STUDIO_BUILD && mPendingAnimation != null) {
            throw new IllegalStateException("Another pending animation is still running");
        }
        PendingAnimation anim = new PendingAnimation(duration);

        int count = getTaskViewCount();
        for (int i = 0; i < count; i++) {
            TaskView tv = getTaskViewAt(i);
            if (mLockedTasks.contains(tv.getTask().key.getPackageName())) continue;
            addDismissedTaskAnimations(requireTaskViewAt(i), duration, anim);
        }

        mPendingAnimation = anim;
        mPendingAnimation.addEndListener(isSuccess -> {
            if (isSuccess) {
                // Remove all the task views now
                finishRecentsAnimation(true /* toRecents */, false /* shouldPip */, () -> {
                    UI_HELPER_EXECUTOR.getHandler().postDelayed(
                            ActivityManagerWrapper.getInstance()::removeAllRecentTasks,
                            REMOVE_TASK_WAIT_FOR_APP_STOP_MS);
                    removeTasksViewsAndClearAllButton();
                    startHome();
                });
            }
            mPendingAnimation = null;
        });
        return anim;
    }

    private boolean snapToPageRelative(int pageCount, int delta, boolean cycle) {
        if (pageCount == 0) {
            return false;
        }
        final int newPageUnbound = getNextPage() + delta;
        if (!cycle && (newPageUnbound < 0 || newPageUnbound >= pageCount)) {
            return false;
        }
        snapToPage((newPageUnbound + pageCount) % pageCount);
        getChildAt(getNextPage()).requestFocus();
        return true;
    }

    private void runDismissAnimation(PendingAnimation pendingAnim) {
        AnimatorPlaybackController controller = pendingAnim.createPlaybackController();
        controller.dispatchOnStart();
        controller.getAnimationPlayer().setInterpolator(FAST_OUT_SLOW_IN);
        controller.start();
    }

    @UiThread
    private void dismissTask(int taskId) {
        TaskView taskView = getTaskViewByTaskId(taskId);
        if (taskView == null) {
            return;
        }
        dismissTask(taskView, true /* animate */, false /* removeTask */);
    }

    public void dismissTask(TaskView taskView, boolean animateTaskView, boolean removeTask) {
        PendingAnimation pa = new PendingAnimation(DISMISS_TASK_DURATION);
        createTaskDismissAnimation(pa, taskView, animateTaskView, removeTask, DISMISS_TASK_DURATION,
                false /* dismissingForSplitSelection*/);
        runDismissAnimation(pa);
    }

    @SuppressWarnings("unused")
    private void dismissAllTasks(View view) {
        runDismissAnimation(createAllTasksDismissAnimation(DISMISS_TASK_DURATION));
        mActivity.getStatsLogManager().logger().log(LAUNCHER_TASK_CLEAR_ALL);
    }

    public void dismissAllTasks() {
        dismissAllTasks(null);
    }

    private void dismissCurrentTask() {
        TaskView taskView = getNextPageTaskView();
        if (taskView != null) {
            dismissTask(taskView, true /*animateTaskView*/, true /*removeTask*/);
        }
    }

    public void lockCurrentTask(View view) {
        TaskView taskView = getCurrentPageTaskView();
        if (taskView != null) {
            Task t = taskView.getTask();
            String pkg = t.key.getPackageName();
            if (mLockedTasks.contains(pkg)) {
                mLockedTasks.remove(pkg);
            } else {
                mLockedTasks.add(pkg);
            }
            updateLockIcon(pkg);
        }
        Settings.System.putStringForUser(getContext().getContentResolver(),
        Settings.System.RECENTS_LOCKED_TASKS, String.join(",", mLockedTasks),
                UserHandle.USER_CURRENT);
    }

    private void updateLockIcon() {
        if (getNextPageTaskView() != null)
            updateLockIcon(getNextPageTaskView().getTask().key.getPackageName());
    }

    private void updateLockIcon(String pkg) {
        boolean isLocked = mLockedTasks.contains(pkg);
        mLockButtonView.setImageResource(isLocked ? R.drawable.recents_locked : R.drawable.recents_unlocked);
    }

    @Override
    public boolean dispatchKeyEvent(KeyEvent event) {
        if (event.getAction() == KeyEvent.ACTION_DOWN) {
            switch (event.getKeyCode()) {
                case KeyEvent.KEYCODE_TAB:
                    return snapToPageRelative(getTaskViewCount(), event.isShiftPressed() ? -1 : 1,
                            event.isAltPressed() /* cycle */);
                case KeyEvent.KEYCODE_DPAD_RIGHT:
                    return snapToPageRelative(getPageCount(), mIsRtl ? -1 : 1, false /* cycle */);
                case KeyEvent.KEYCODE_DPAD_LEFT:
                    return snapToPageRelative(getPageCount(), mIsRtl ? 1 : -1, false /* cycle */);
                case KeyEvent.KEYCODE_DEL:
                case KeyEvent.KEYCODE_FORWARD_DEL:
                    dismissCurrentTask();
                    return true;
                case KeyEvent.KEYCODE_NUMPAD_DOT:
                    if (event.isAltPressed()) {
                        // Numpad DEL pressed while holding Alt.
                        dismissCurrentTask();
                        return true;
                    }
            }
        }
        return super.dispatchKeyEvent(event);
    }

    @Override
    protected void onFocusChanged(boolean gainFocus, int direction,
            @Nullable Rect previouslyFocusedRect) {
        super.onFocusChanged(gainFocus, direction, previouslyFocusedRect);
        if (gainFocus && getChildCount() > 0) {
            switch (direction) {
                case FOCUS_FORWARD:
                    setCurrentPage(0);
                    break;
                case FOCUS_BACKWARD:
                case FOCUS_RIGHT:
                case FOCUS_LEFT:
                    setCurrentPage(getChildCount() - 1);
                    break;
            }
        }
    }

    public float getContentAlpha() {
        return mContentAlpha;
    }

    public void setContentAlpha(float alpha) {
        if (alpha == mContentAlpha) {
            return;
        }
        alpha = Utilities.boundToRange(alpha, 0, 1);
        mContentAlpha = alpha;
        int runningTaskId = getTaskIdsForRunningTaskView()[0];
        for (int i = getTaskViewCount() - 1; i >= 0; i--) {
            TaskView child = requireTaskViewAt(i);
            int[] childTaskIds = child.getTaskIds();
            if (!mRunningTaskTileHidden ||
                    (childTaskIds[0] != runningTaskId && childTaskIds[1] != runningTaskId)) {
                child.setStableAlpha(alpha);
            }
        }
        mClearAllButton.setContentAlpha(mContentAlpha);
        int alphaInt = Math.round(alpha * 255);
        mEmptyMessagePaint.setAlpha(alphaInt);
        mEmptyIcon.setAlpha(alphaInt);
        mActionsView.getContentAlpha().setValue(mContentAlpha);

        if (alpha > 0) {
            setVisibility(VISIBLE);
        } else if (!mFreezeViewVisibility) {
            setVisibility(INVISIBLE);
        }
    }

    /**
     * Freezes the view visibility change. When frozen, the view will not change its visibility
     * to gone due to alpha changes.
     */
    public void setFreezeViewVisibility(boolean freezeViewVisibility) {
        if (mFreezeViewVisibility != freezeViewVisibility) {
            mFreezeViewVisibility = freezeViewVisibility;
            if (!mFreezeViewVisibility) {
                setVisibility(mContentAlpha > 0 ? VISIBLE : INVISIBLE);
            }
        }
    }

    @Override
    public void setVisibility(int visibility) {
        super.setVisibility(visibility);
        if (mActionsView != null) {
            mActionsView.updateHiddenFlags(HIDDEN_NO_RECENTS, visibility != VISIBLE);
            if (visibility != VISIBLE) {
                mActionsView.updateDisabledFlags(OverviewActionsView.DISABLED_SCROLLING, false);
            }
        }
    }

    @Override
    protected void onConfigurationChanged(Configuration newConfig) {
        super.onConfigurationChanged(newConfig);
        updateRecentsRotation();
        onOrientationChanged();
    }

    /**
     * Updates {@link RecentsOrientedState}'s cached RecentsView rotation.
     */
    public void updateRecentsRotation() {
        final int rotation = mActivity.getDisplay().getRotation();
        mOrientationState.setRecentsRotation(rotation);
    }

    public void setLayoutRotation(int touchRotation, int displayRotation) {
        if (mOrientationState.update(touchRotation, displayRotation)) {
            updateOrientationHandler();
        }
    }

    public RecentsOrientedState getPagedViewOrientedState() {
        return mOrientationState;
    }

    public PagedOrientationHandler getPagedOrientationHandler() {
        return mOrientationHandler;
    }

    @Nullable
    public TaskView getNextTaskView() {
        return getTaskViewAt(getRunningTaskIndex() + 1);
    }

    @Nullable
    public TaskView getCurrentPageTaskView() {
        return getTaskViewAt(getCurrentPage());
    }

    @Nullable
    public TaskView getNextPageTaskView() {
        return getTaskViewAt(getNextPage());
    }

    @Nullable
    public TaskView getTaskViewNearestToCenterOfScreen() {
        return getTaskViewAt(getPageNearestToCenterOfScreen());
    }

    /**
     * Returns null instead of indexOutOfBoundsError when index is not in range
     */
    @Nullable
    public TaskView getTaskViewAt(int index) {
        View child = getChildAt(index);
        return child instanceof TaskView ? (TaskView) child : null;
    }

    /**
     * A version of {@link #getTaskViewAt} when the caller is sure about the input index.
     */
    @NonNull
    private TaskView requireTaskViewAt(int index) {
        return Objects.requireNonNull(getTaskViewAt(index));
    }

    public void setOnEmptyMessageUpdatedListener(OnEmptyMessageUpdatedListener listener) {
        mOnEmptyMessageUpdatedListener = listener;
    }

    public void updateEmptyMessage() {
        boolean isEmpty = getTaskViewCount() == 0;
        boolean hasSizeChanged = mLastMeasureSize.x != getWidth()
                || mLastMeasureSize.y != getHeight();
        if (isEmpty == mShowEmptyMessage && !hasSizeChanged) {
            return;
        }
        setContentDescription(isEmpty ? mEmptyMessage : "");
        mShowEmptyMessage = isEmpty;
        updateEmptyStateUi(hasSizeChanged);
        invalidate();

        if (mOnEmptyMessageUpdatedListener != null) {
            mOnEmptyMessageUpdatedListener.onEmptyMessageUpdated(mShowEmptyMessage);
        }
    }

    @Override
    protected void onLayout(boolean changed, int left, int top, int right, int bottom) {
        // If we're going to a state without overview panel, avoid unnecessary onLayout that
        // cause TaskViews to re-arrange during animation to that state.
        if (!mOverviewStateEnabled && !mFirstLayout) {
            return;
        }

        mShowAsGridLastOnLayout = showAsGrid();

        super.onLayout(changed, left, top, right, bottom);

        updateEmptyStateUi(changed);

        // Update the pivots such that when the task is scaled, it fills the full page
        getTaskSize(mTempRect);
        updatePivots();
        setTaskModalness(mTaskModalness);
        mLastComputedTaskStartPushOutDistance = null;
        mLastComputedTaskEndPushOutDistance = null;
        updatePageOffsets();
        runActionOnRemoteHandles(
                remoteTargetHandle -> remoteTargetHandle.getTaskViewSimulator()
                        .setScroll(getScrollOffset()));
        setImportantForAccessibility(isModal() ? IMPORTANT_FOR_ACCESSIBILITY_NO
                : IMPORTANT_FOR_ACCESSIBILITY_AUTO);
<<<<<<< HEAD
        doScrollScale();
        updateLockIcon();
=======
>>>>>>> 2bbab665
    }

    private void updatePivots() {
        if (mOverviewSelectEnabled) {
            getModalTaskSize(mTempRect);
            Rect selectedTaskPosition = getSelectedTaskBounds();

            Utilities.getPivotsForScalingRectToRect(mTempRect, selectedTaskPosition,
                    mTempPointF);
            setPivotX(mTempPointF.x);
            setPivotY(mTempPointF.y);
        } else {
            getPagedViewOrientedState().getFullScreenScaleAndPivot(mTempRect,
                    mActivity.getDeviceProfile(), mTempPointF);
            setPivotX(mTempPointF.x);
            setPivotY(mTempPointF.y);
        }
    }

    private void updatePageOffsets() {
        float offset = mAdjacentPageHorizontalOffset;
        float modalOffset = ACCEL_0_75.getInterpolation(mTaskModalness);
        int count = getChildCount();
        boolean showAsGrid = showAsGrid();

        TaskView runningTask = mRunningTaskViewId == -1 || !mRunningTaskTileHidden
                ? null : getRunningTaskView();
        int midpoint = runningTask == null ? -1 : indexOfChild(runningTask);
        int modalMidpoint = getCurrentPage();
        boolean isModalGridWithoutFocusedTask =
                showAsGrid && ENABLE_GRID_ONLY_OVERVIEW.get() && mTaskModalness > 0;
        if (isModalGridWithoutFocusedTask) {
            modalMidpoint = indexOfChild(mSelectedTask);
        }

        float midpointOffsetSize = 0;
        float leftOffsetSize = midpoint - 1 >= 0
                ? getHorizontalOffsetSize(midpoint - 1, midpoint, offset)
                : 0;
        float rightOffsetSize = midpoint + 1 < count
                ? getHorizontalOffsetSize(midpoint + 1, midpoint, offset)
                : 0;

        float modalMidpointOffsetSize = 0;
        float modalLeftOffsetSize = 0;
        float modalRightOffsetSize = 0;
        float gridOffsetSize = 0;

        if (showAsGrid) {
            // In grid, we only focus the task on the side. The reference index used for offset
            // calculation is the task directly next to the focus task in the grid.
            int referenceIndex = modalMidpoint == 0 ? 1 : 0;
            gridOffsetSize = referenceIndex < count
                    ? getHorizontalOffsetSize(referenceIndex, modalMidpoint, modalOffset)
                    : 0;
        } else {
            modalLeftOffsetSize = modalMidpoint - 1 >= 0
                    ? getHorizontalOffsetSize(modalMidpoint - 1, modalMidpoint, modalOffset)
                    : 0;
            modalRightOffsetSize = modalMidpoint + 1 < count
                    ? getHorizontalOffsetSize(modalMidpoint + 1, modalMidpoint, modalOffset)
                    : 0;
        }

        for (int i = 0; i < count; i++) {
            float translation = i == midpoint
                    ? midpointOffsetSize
                    : i < midpoint
                            ? leftOffsetSize
                            : rightOffsetSize;
            if (isModalGridWithoutFocusedTask) {
                gridOffsetSize = getHorizontalOffsetSize(i, modalMidpoint, modalOffset);
                gridOffsetSize = Math.abs(gridOffsetSize) * (i <= modalMidpoint ? 1 : -1);
            }
            float modalTranslation = i == modalMidpoint
                    ? modalMidpointOffsetSize
                    : showAsGrid
                            ? gridOffsetSize
                            : i < modalMidpoint ? modalLeftOffsetSize : modalRightOffsetSize;
            float totalTranslationX = translation + modalTranslation;
            View child = getChildAt(i);
            FloatProperty translationPropertyX = child instanceof TaskView
                    ? ((TaskView) child).getPrimaryTaskOffsetTranslationProperty()
                    : mOrientationHandler.getPrimaryViewTranslate();
            translationPropertyX.set(child, totalTranslationX);
            if (mEnableDrawingLiveTile && i == getRunningTaskIndex()) {
                runActionOnRemoteHandles(
                        remoteTargetHandle -> remoteTargetHandle.getTaskViewSimulator()
                                .taskPrimaryTranslation.value = totalTranslationX);
                redrawLiveTile();
            }

            if (showAsGrid && ENABLE_GRID_ONLY_OVERVIEW.get() && child instanceof TaskView) {
                float totalTranslationY = getVerticalOffsetSize(i, modalOffset);
                FloatProperty translationPropertyY =
                        ((TaskView) child).getSecondaryTaskOffsetTranslationProperty();
                translationPropertyY.set(child, totalTranslationY);
            }
        }
        updateCurveProperties();
    }

    /**
     * Computes the child position with persistent translation considered (see
     * {@link TaskView#getPersistentTranslationX()}.
     */
    private void getPersistentChildPosition(int childIndex, int midPointScroll, RectF outRect) {
        View child = getChildAt(childIndex);
        outRect.set(child.getLeft(), child.getTop(), child.getRight(), child.getBottom());
        if (child instanceof TaskView) {
            TaskView taskView = (TaskView) child;
            outRect.offset(taskView.getPersistentTranslationX(),
                    taskView.getPersistentTranslationY());
            outRect.top += mActivity.getDeviceProfile().overviewTaskThumbnailTopMarginPx;

            mTempMatrix.reset();
            float persistentScale = taskView.getPersistentScale();
            mTempMatrix.postScale(persistentScale, persistentScale,
                    mIsRtl ? outRect.right : outRect.left, outRect.top);
            mTempMatrix.mapRect(outRect);
        }
        outRect.offset(mOrientationHandler.getPrimaryValue(-midPointScroll, 0),
                mOrientationHandler.getSecondaryValue(-midPointScroll, 0));
    }

    /**
     * Computes the distance to offset the given child such that it is completely offscreen when
     * translating away from the given midpoint.
     * @param offsetProgress From 0 to 1 where 0 means no offset and 1 means offset offscreen.
     */
    private float getHorizontalOffsetSize(int childIndex, int midpointIndex, float offsetProgress) {
        if (offsetProgress == 0) {
            // Don't bother calculating everything below if we won't offset anyway.
            return 0;
        }

        // First, get the position of the task relative to the midpoint. If there is no midpoint
        // then we just use the normal (centered) task position.
        RectF taskPosition = mTempRectF;
        // Whether the task should be shifted to start direction (i.e. left edge for portrait, top
        // edge for landscape/seascape).
        boolean isStartShift;
        if (midpointIndex > -1) {
            // When there is a midpoint reference task, adjacent tasks have less distance to travel
            // to reach offscreen. Offset the task position to the task's starting point, and offset
            // by current page's scroll diff.
            int midpointScroll = getScrollForPage(midpointIndex)
                    + mOrientationHandler.getPrimaryScroll(this) - getScrollForPage(mCurrentPage);

            getPersistentChildPosition(midpointIndex, midpointScroll, taskPosition);
            float midpointStart = mOrientationHandler.getStart(taskPosition);

            getPersistentChildPosition(childIndex, midpointScroll, taskPosition);
            // Assume child does not overlap with midPointChild.
            isStartShift = mOrientationHandler.getStart(taskPosition) < midpointStart;
        } else {
            // Position the task at scroll position.
            getPersistentChildPosition(childIndex, getScrollForPage(childIndex), taskPosition);
            isStartShift = mIsRtl;
        }

        // Next, calculate the distance to move the task off screen. We also need to account for
        // RecentsView scale, because it moves tasks based on its pivot. To do this, we move the
        // task position to where it would be offscreen at scale = 1 (computed above), then we
        // apply the scale via getMatrix() to determine how much that moves the task from its
        // desired position, and adjust the computed distance accordingly.
        float distanceToOffscreen;
        if (isStartShift) {
            float desiredStart = -mOrientationHandler.getPrimarySize(taskPosition);
            distanceToOffscreen = -mOrientationHandler.getEnd(taskPosition);
            if (mLastComputedTaskStartPushOutDistance == null) {
                taskPosition.offsetTo(
                        mOrientationHandler.getPrimaryValue(desiredStart, 0f),
                        mOrientationHandler.getSecondaryValue(desiredStart, 0f));
                getMatrix().mapRect(taskPosition);
                mLastComputedTaskStartPushOutDistance = mOrientationHandler.getEnd(taskPosition)
                        / mOrientationHandler.getPrimaryScale(this);
            }
            distanceToOffscreen -= mLastComputedTaskStartPushOutDistance;
        } else {
            float desiredStart = mOrientationHandler.getPrimarySize(this);
            distanceToOffscreen = desiredStart - mOrientationHandler.getStart(taskPosition);
            if (mLastComputedTaskEndPushOutDistance == null) {
                taskPosition.offsetTo(
                        mOrientationHandler.getPrimaryValue(desiredStart, 0f),
                        mOrientationHandler.getSecondaryValue(desiredStart, 0f));
                getMatrix().mapRect(taskPosition);
                mLastComputedTaskEndPushOutDistance = (mOrientationHandler.getStart(taskPosition)
                        - desiredStart) / mOrientationHandler.getPrimaryScale(this);
            }
            distanceToOffscreen -= mLastComputedTaskEndPushOutDistance;
        }
        return distanceToOffscreen * offsetProgress;
    }

    /**
     * Computes the vertical distance to offset a given child such that it is completely offscreen.
     *
     * @param offsetProgress From 0 to 1 where 0 means no offset and 1 means offset offscreen.
     */
    private float getVerticalOffsetSize(int childIndex, float offsetProgress) {
        if (offsetProgress == 0 || !(showAsGrid() && ENABLE_GRID_ONLY_OVERVIEW.get())
                || mSelectedTask == null) {
            // Don't bother calculating everything below if we won't offset vertically.
            return 0;
        }

        // First, get the position of the task relative to the top row.
        TaskView child = getTaskViewAt(childIndex);
        Rect taskPosition = getTaskBounds(child);

        boolean isSelectedTaskTopRow = mTopRowIdSet.contains(mSelectedTask.getTaskViewId());
        boolean isChildTopRow = mTopRowIdSet.contains(child.getTaskViewId());
        // Whether the task should be shifted to the top.
        boolean isTopShift = !isSelectedTaskTopRow && isChildTopRow;
        boolean isBottomShift = isSelectedTaskTopRow && !isChildTopRow;

        // Next, calculate the distance to move the task off screen at scale = 1.
        float distanceToOffscreen = 0;
        if (isTopShift) {
            distanceToOffscreen = -taskPosition.bottom;
        } else if (isBottomShift) {
            distanceToOffscreen = mActivity.getDeviceProfile().heightPx - taskPosition.top;
        }
        return distanceToOffscreen * offsetProgress;
    }

    protected void setTaskViewsResistanceTranslation(float translation) {
        mTaskViewsSecondaryTranslation = translation;
        for (int i = 0; i < getTaskViewCount(); i++) {
            TaskView task = requireTaskViewAt(i);
            task.getTaskResistanceTranslationProperty().set(task, translation / getScaleY());
        }
        runActionOnRemoteHandles(
                remoteTargetHandle -> remoteTargetHandle.getTaskViewSimulator()
                        .recentsViewSecondaryTranslation.value = translation);
    }

    private void updateTaskViewsSnapshotRadius() {
        for (int i = 0; i < getTaskViewCount(); i++) {
            requireTaskViewAt(i).updateSnapshotRadius();
        }
    }

    protected void setTaskViewsPrimarySplitTranslation(float translation) {
        mTaskViewsPrimarySplitTranslation = translation;
        for (int i = 0; i < getTaskViewCount(); i++) {
            TaskView task = requireTaskViewAt(i);
            task.getPrimarySplitTranslationProperty().set(task, translation);
        }
    }

    protected void setTaskViewsSecondarySplitTranslation(float translation) {
        mTaskViewsSecondarySplitTranslation = translation;
        for (int i = 0; i < getTaskViewCount(); i++) {
            TaskView taskView = requireTaskViewAt(i);
            if (taskView == mSplitHiddenTaskView && !taskView.containsMultipleTasks()) {
                continue;
            }
            taskView.getSecondarySplitTranslationProperty().set(taskView, translation);
        }
    }

    /**
     * Resets the visuals when exit modal state.
     */
    public void resetModalVisuals() {
        if (mSelectedTask != null) {
            mSelectedTask.getThumbnail().getTaskOverlay().resetModalVisuals();
        }
    }

    /**
     * Primarily used by overview actions to initiate split from focused task, logs the source
     * of split invocation as such.
     */
    public void initiateSplitSelect(TaskView taskView) {
        int defaultSplitPosition = mOrientationHandler
                .getDefaultSplitPosition(mActivity.getDeviceProfile());
        initiateSplitSelect(taskView, defaultSplitPosition, LAUNCHER_OVERVIEW_ACTIONS_SPLIT);
    }

    /** TODO(b/266477929): Consolidate this call w/ the one below */
    public void initiateSplitSelect(TaskView taskView, @StagePosition int stagePosition,
            StatsLogManager.EventEnum splitEvent) {
        mSplitHiddenTaskView = taskView;
        mSplitSelectStateController.setInitialTaskSelect(null /*intent*/,
                stagePosition, taskView.getItemInfo(), splitEvent, taskView.mTask.key.id);
        mSplitSelectStateController.setAnimateCurrentTaskDismissal(
                true /*animateCurrentTaskDismissal*/);
        mSplitHiddenTaskViewIndex = indexOfChild(taskView);
        if (DesktopTaskView.DESKTOP_IS_PROTO2_ENABLED) {
            updateDesktopTaskVisibility(false /* visible */);
        }
    }

    /**
     * Called when staging a split from Home/AllApps/Overview (Taskbar),
     * using the icon long-press menu.
     * Attempts to initiate split with an existing taskView, if one exists
     */
    public void initiateSplitSelect(SplitSelectSource splitSelectSource) {
        TestLogging.recordEvent(TestProtocol.SEQUENCE_MAIN, "enterSplitSelect");
        mSplitSelectSource = splitSelectSource;
        mSplitHiddenTaskView = getTaskViewByTaskId(splitSelectSource.alreadyRunningTaskId);
        mSplitHiddenTaskViewIndex = indexOfChild(mSplitHiddenTaskView);
        mSplitSelectStateController
                .setAnimateCurrentTaskDismissal(splitSelectSource.animateCurrentTaskDismissal);

        // Prevent dismissing whole task if we're only initiating from one of 2 tasks in split pair
        mSplitSelectStateController.setDismissingFromSplitPair(mSplitHiddenTaskView != null
                && mSplitHiddenTaskView.containsMultipleTasks());
        mSplitSelectStateController.setInitialTaskSelect(splitSelectSource.intent,
                splitSelectSource.position.stagePosition, splitSelectSource.itemInfo,
                splitSelectSource.splitEvent, splitSelectSource.alreadyRunningTaskId);
        if (DesktopTaskView.DESKTOP_IS_PROTO2_ENABLED) {
            updateDesktopTaskVisibility(false /* visible */);
        }
    }

    private void updateDesktopTaskVisibility(boolean visible) {
        if (mDesktopTaskView != null) {
            mDesktopTaskView.setVisibility(visible ? VISIBLE : GONE);
        }
    }

    /**
     * Modifies a PendingAnimation with the animations for entering split staging
     */
    public void createSplitSelectInitAnimation(PendingAnimation builder, int duration) {
        boolean isInitiatingSplitFromTaskView =
                mSplitSelectStateController.isAnimateCurrentTaskDismissal();
        boolean isInitiatingTaskViewSplitPair =
                mSplitSelectStateController.isDismissingFromSplitPair();
        if (isInitiatingSplitFromTaskView && isInitiatingTaskViewSplitPair) {
            // Splitting from Overview for split pair task
            createInitialSplitSelectAnimation(builder);

            // Animate pair thumbnail into full thumbnail
            boolean primaryTaskSelected =
                    mSplitHiddenTaskView.getTaskIdAttributeContainers()[0].getTask().key.id ==
                            mSplitSelectStateController.getInitialTaskId();
            TaskIdAttributeContainer taskIdAttributeContainer = mSplitHiddenTaskView
                    .getTaskIdAttributeContainers()[primaryTaskSelected ? 1 : 0];
            TaskThumbnailView thumbnail = taskIdAttributeContainer.getThumbnailView();
            mSplitSelectStateController.getSplitAnimationController()
                    .addInitialSplitFromPair(taskIdAttributeContainer, builder,
                            mActivity.getDeviceProfile(),
                            mSplitHiddenTaskView.getWidth(), mSplitHiddenTaskView.getHeight(),
                            primaryTaskSelected);
            builder.addOnFrameCallback(() ->{
                thumbnail.refreshSplashView();
                mSplitHiddenTaskView.updateSnapshotRadius();
            });
        } else if (isInitiatingSplitFromTaskView) {
            // Splitting from Overview for fullscreen task
            createTaskDismissAnimation(builder, mSplitHiddenTaskView, true, false, duration,
                    true /* dismissingForSplitSelection*/);
        } else {
            // Splitting from Home
            createInitialSplitSelectAnimation(builder);
        }
    }

    /**
     * Confirms the selection of the next split task. The extra data is passed through because the
     * user may be selecting a subtask in a group.
     *
     * @param containerTaskView If our second selected app is currently running in Recents, this is
     *                          the "container" TaskView from Recents. If we are starting a fresh
     *                          instance of the app from an Intent, this will be null.
     * @param task The Task corresponding to our second selected app. If we are starting a fresh
     *             instance of the app from an Intent, this will be null.
     * @param drawable The Drawable corresponding to our second selected app's icon.
     * @param secondView The View representing the current space on the screen where the second app
     *                   is (either the ThumbnailView or the tapped icon).
     * @param intent If we are launching a fresh instance of the app, this is the Intent for it. If
     *               the second app is already running in Recents, this will be null.
     * @param user If we are launching a fresh instance of the app, this is the UserHandle for it.
     *             If the second app is already running in Recents, this will be null.
     * @return true if waiting for confirmation of second app or if split animations are running,
     *          false otherwise
     */
    public boolean confirmSplitSelect(TaskView containerTaskView, Task task, Drawable drawable,
            View secondView, @Nullable Bitmap thumbnail, Intent intent, UserHandle user) {
        if (canLaunchFullscreenTask()) {
            return false;
        }
        if (mSplitSelectStateController.isBothSplitAppsConfirmed()) {
            return true;
        }
        // Second task is selected either as an already-running Task or an Intent
        if (task != null) {
            if (!task.isDockable) {
                // Task does not support split screen
                mSplitUnsupportedToast.show();
                return true;
            }
            mSplitSelectStateController.setSecondTask(task);
        } else {
            mSplitSelectStateController.setSecondTask(intent, user);
        }

        RectF secondTaskStartingBounds = new RectF();
        Rect secondTaskEndingBounds = new Rect();
        // TODO(194414938) starting bounds seem slightly off, investigate
        Rect firstTaskStartingBounds = new Rect();
        Rect firstTaskEndingBounds = mTempRect;

        boolean isTablet = mActivity.getDeviceProfile().isTablet;
        SplitAnimationTimings timings = AnimUtils.getDeviceSplitToConfirmTimings(isTablet);
        PendingAnimation pendingAnimation = new PendingAnimation(timings.getDuration());

        int halfDividerSize = getResources()
                .getDimensionPixelSize(R.dimen.multi_window_task_divider_size) / 2;
        mOrientationHandler.getFinalSplitPlaceholderBounds(halfDividerSize,
                mActivity.getDeviceProfile(),
                mSplitSelectStateController.getActiveSplitStagePosition(), firstTaskEndingBounds,
                secondTaskEndingBounds);

        if (mFirstFloatingTaskView == null) return false;
        mFirstFloatingTaskView.getBoundsOnScreen(firstTaskStartingBounds);
        mFirstFloatingTaskView.addConfirmAnimation(pendingAnimation,
                new RectF(firstTaskStartingBounds), firstTaskEndingBounds,
                false /* fadeWithThumbnail */, true /* isStagedTask */);

        safeRemoveDragLayerView(mSecondFloatingTaskView);

        mSecondFloatingTaskView = FloatingTaskView.getFloatingTaskView(mActivity, secondView,
                thumbnail, drawable, secondTaskStartingBounds);
        mSecondFloatingTaskView.setAlpha(1);
        mSecondFloatingTaskView.addConfirmAnimation(pendingAnimation, secondTaskStartingBounds,
                secondTaskEndingBounds, true /* fadeWithThumbnail */, false /* isStagedTask */);

        pendingAnimation.setViewAlpha(mSplitInstructionsView, 0, clampToProgress(LINEAR,
                timings.getInstructionsFadeStartOffset(),
                timings.getInstructionsFadeEndOffset()));

        pendingAnimation.addEndListener(aBoolean -> {
            mSplitSelectStateController.launchSplitTasks(
                    aBoolean1 -> RecentsView.this.resetFromSplitSelectionState());
            InteractionJankMonitorWrapper.end(InteractionJankMonitorWrapper.CUJ_SPLIT_SCREEN_ENTER);
        });

        mSecondSplitHiddenView = containerTaskView;
        if (mSecondSplitHiddenView != null) {
            mSecondSplitHiddenView.setThumbnailVisibility(INVISIBLE,
                    mSplitSelectStateController.getSecondTaskId());
        }

        InteractionJankMonitorWrapper.begin(this,
                InteractionJankMonitorWrapper.CUJ_SPLIT_SCREEN_ENTER, "Second tile selected");

        // Fade out all other views underneath placeholders
        ObjectAnimator tvFade = ObjectAnimator.ofFloat(this, RecentsView.CONTENT_ALPHA,1, 0);
        pendingAnimation.add(tvFade, DEACCEL_2, SpringProperty.DEFAULT);
        pendingAnimation.buildAnim().start();
        return true;
    }

    @SuppressLint("WrongCall")
    protected void resetFromSplitSelectionState() {
        if (mSplitSelectSource != null || mSplitHiddenTaskViewIndex != -1) {
            safeRemoveDragLayerView(mFirstFloatingTaskView);
            safeRemoveDragLayerView(mSecondFloatingTaskView);
            safeRemoveDragLayerView(mSplitInstructionsView);
            mFirstFloatingTaskView = null;
            mSecondFloatingTaskView = null;
            mSplitInstructionsView = null;
            mSplitSelectSource = null;
        }

        if (mSecondSplitHiddenView != null) {
            mSecondSplitHiddenView.setThumbnailVisibility(VISIBLE, INVALID_TASK_ID);
            mSecondSplitHiddenView = null;
        }

        // We are leaving split selection state, so it is safe to reset thumbnail translations for
        // the next time split is invoked.
        setTaskViewsPrimarySplitTranslation(0);
        setTaskViewsSecondarySplitTranslation(0);

        if (mSplitHiddenTaskViewIndex == -1) {
            return;
        }
        if (!mActivity.getDeviceProfile().isTablet) {
            int pageToSnapTo = mCurrentPage;
            if (mSplitHiddenTaskViewIndex <= pageToSnapTo) {
                pageToSnapTo += 1;
            } else {
                pageToSnapTo = mSplitHiddenTaskViewIndex;
            }
            snapToPageImmediately(pageToSnapTo);
        }
        onLayout(false /*  changed */, getLeft(), getTop(), getRight(), getBottom());

        resetTaskVisuals();
        mSplitHiddenTaskViewIndex = -1;
        if (mSplitHiddenTaskView != null) {
            mSplitHiddenTaskView.setThumbnailVisibility(VISIBLE, INVALID_TASK_ID);
            mSplitHiddenTaskView = null;
        }
        if (DesktopTaskView.DESKTOP_IS_PROTO2_ENABLED) {
            updateDesktopTaskVisibility(true /* visible */);
        }
    }

    private void safeRemoveDragLayerView(@Nullable View viewToRemove) {
        if (viewToRemove != null) {
            mActivity.getDragLayer().removeView(viewToRemove);
        }
    }

    /**
     * Returns how much additional translation there should be for each of the child TaskViews.
     * Note that the translation can be its primary or secondary dimension.
     */
    public float getSplitSelectTranslation() {
        DeviceProfile deviceProfile = mActivity.getDeviceProfile();
        PagedOrientationHandler orientationHandler = getPagedOrientationHandler();
        int splitPosition = getSplitSelectController().getActiveSplitStagePosition();
        int splitPlaceholderSize =
                mActivity.getResources().getDimensionPixelSize(R.dimen.split_placeholder_size);
        int direction = orientationHandler.getSplitTranslationDirectionFactor(
                splitPosition, deviceProfile);

        if (deviceProfile.isTablet && deviceProfile.isLandscape) {
            // Only shift TaskViews if there is not enough space on the side of
            // mLastComputedTaskSize to minimize motion.
            int sideSpace = mIsRtl
                    ? deviceProfile.widthPx - mLastComputedTaskSize.right
                    : mLastComputedTaskSize.left;
            int extraSpace = splitPlaceholderSize + mPageSpacing - sideSpace;
            if (extraSpace <= 0f) {
                return 0f;
            }

            return extraSpace * direction;
        }

        return splitPlaceholderSize * direction;
    }

    protected void onRotateInSplitSelectionState() {
        mOrientationHandler.getInitialSplitPlaceholderBounds(mSplitPlaceholderSize,
                mSplitPlaceholderInset, mActivity.getDeviceProfile(),
                mSplitSelectStateController.getActiveSplitStagePosition(), mTempRect);
        mTempRectF.set(mTempRect);
        if (mFirstFloatingTaskView != null) {
            mFirstFloatingTaskView.updateOrientationHandler(mOrientationHandler);
            mFirstFloatingTaskView.update(mTempRectF, /*progress=*/1f);
        }

        PagedOrientationHandler orientationHandler = getPagedOrientationHandler();
        Pair<FloatProperty, FloatProperty> taskViewsFloat =
                orientationHandler.getSplitSelectTaskOffset(
                        TASK_PRIMARY_SPLIT_TRANSLATION, TASK_SECONDARY_SPLIT_TRANSLATION,
                        mActivity.getDeviceProfile());
        taskViewsFloat.first.set(this, getSplitSelectTranslation());
        taskViewsFloat.second.set(this, 0f);

        if (mSplitInstructionsView != null) {
            mSplitInstructionsView.ensureProperRotation();
        }
    }

    private void updateDeadZoneRects() {
        // Get the deadzone rect surrounding the clear all button to not dismiss overview to home
        mClearAllButtonDeadZoneRect.setEmpty();
        if (mClearAllButton.getWidth() > 0) {
            int verticalMargin = getResources()
                    .getDimensionPixelSize(R.dimen.recents_clear_all_deadzone_vertical_margin);
            mClearAllButton.getHitRect(mClearAllButtonDeadZoneRect);
            mClearAllButtonDeadZoneRect.inset(-getPaddingRight() / 2, -verticalMargin);
        }

        // Get the deadzone rect between the task views
        mTaskViewDeadZoneRect.setEmpty();
        int count = getTaskViewCount();
        if (count > 0) {
            final View taskView = requireTaskViewAt(0);
            requireTaskViewAt(count - 1).getHitRect(mTaskViewDeadZoneRect);
            mTaskViewDeadZoneRect.union(taskView.getLeft(), taskView.getTop(), taskView.getRight(),
                    taskView.getBottom());
        }
    }

    private void updateEmptyStateUi(boolean sizeChanged) {
        boolean hasValidSize = getWidth() > 0 && getHeight() > 0;
        if (sizeChanged && hasValidSize) {
            mEmptyTextLayout = null;
            mLastMeasureSize.set(getWidth(), getHeight());
        }

        if (mShowEmptyMessage && hasValidSize && mEmptyTextLayout == null) {
            int availableWidth = mLastMeasureSize.x - mEmptyMessagePadding - mEmptyMessagePadding;
            mEmptyTextLayout = StaticLayout.Builder.obtain(mEmptyMessage, 0, mEmptyMessage.length(),
                    mEmptyMessagePaint, availableWidth)
                    .setAlignment(Layout.Alignment.ALIGN_CENTER)
                    .build();
            int totalHeight = mEmptyTextLayout.getHeight()
                    + mEmptyMessagePadding + mEmptyIcon.getIntrinsicHeight();

            int top = (mLastMeasureSize.y - totalHeight) / 2;
            int left = (mLastMeasureSize.x - mEmptyIcon.getIntrinsicWidth()) / 2;
            mEmptyIcon.setBounds(left, top, left + mEmptyIcon.getIntrinsicWidth(),
                    top + mEmptyIcon.getIntrinsicHeight());
        }
    }

    @Override
    protected boolean verifyDrawable(Drawable who) {
        return super.verifyDrawable(who) || (mShowEmptyMessage && who == mEmptyIcon);
    }

    protected void maybeDrawEmptyMessage(Canvas canvas) {
        if (mShowEmptyMessage && mEmptyTextLayout != null) {
            // Offset to center in the visible (non-padded) part of RecentsView
            mTempRect.set(mInsets.left + getPaddingLeft(), mInsets.top + getPaddingTop(),
                    mInsets.right + getPaddingRight(), mInsets.bottom + getPaddingBottom());
            canvas.save();
            canvas.translate(getScrollX() + (mTempRect.left - mTempRect.right) / 2,
                    (mTempRect.top - mTempRect.bottom) / 2);
            mEmptyIcon.draw(canvas);
            canvas.translate(mEmptyMessagePadding,
                    mEmptyIcon.getBounds().bottom + mEmptyMessagePadding);
            mEmptyTextLayout.draw(canvas);
            canvas.restore();
        }
    }

    /**
     * Animate adjacent tasks off screen while scaling up.
     *
     * If launching one of the adjacent tasks, parallax the center task and other adjacent task
     * to the right.
     */
    @SuppressLint("Recycle")
    public AnimatorSet createAdjacentPageAnimForTaskLaunch(TaskView tv) {
        AnimatorSet anim = new AnimatorSet();

        int taskIndex = indexOfChild(tv);
        int centerTaskIndex = getCurrentPage();

        float toScale = getMaxScaleForFullScreen();
        boolean showAsGrid = showAsGrid();
        boolean launchingCenterTask = showAsGrid
                ? tv.isFocusedTask() && isTaskViewFullyVisible(tv)
                : taskIndex == centerTaskIndex;
        if (launchingCenterTask) {
            anim.play(ObjectAnimator.ofFloat(this, RECENTS_SCALE_PROPERTY, toScale));
            anim.play(ObjectAnimator.ofFloat(this, FULLSCREEN_PROGRESS, 1));
        } else if (!showAsGrid) {
            // We are launching an adjacent task, so parallax the center and other adjacent task.
            float displacementX = tv.getWidth() * (toScale - 1f);
            float primaryTranslation = mIsRtl ? -displacementX : displacementX;
            anim.play(ObjectAnimator.ofFloat(getPageAt(centerTaskIndex),
                    mOrientationHandler.getPrimaryViewTranslate(), primaryTranslation));
            int runningTaskIndex = getRunningTaskIndex();
            if (runningTaskIndex != -1 && runningTaskIndex != taskIndex
                    && getRemoteTargetHandles() != null) {
                for (RemoteTargetHandle remoteHandle : getRemoteTargetHandles()) {
                    anim.play(ObjectAnimator.ofFloat(
                            remoteHandle.getTaskViewSimulator().taskPrimaryTranslation,
                            AnimatedFloat.VALUE,
                            primaryTranslation));
                }
            }

            int otherAdjacentTaskIndex = centerTaskIndex + (centerTaskIndex - taskIndex);
            if (otherAdjacentTaskIndex >= 0 && otherAdjacentTaskIndex < getPageCount()) {
                PropertyValuesHolder[] properties = new PropertyValuesHolder[3];
                properties[0] = PropertyValuesHolder.ofFloat(
                        mOrientationHandler.getPrimaryViewTranslate(), primaryTranslation);
                properties[1] = PropertyValuesHolder.ofFloat(View.SCALE_X, 1);
                properties[2] = PropertyValuesHolder.ofFloat(View.SCALE_Y, 1);

                anim.play(ObjectAnimator.ofPropertyValuesHolder(getPageAt(otherAdjacentTaskIndex),
                        properties));
            }
        }
        anim.play(ObjectAnimator.ofFloat(this, TASK_THUMBNAIL_SPLASH_ALPHA, 0, 1));
        return anim;
    }

    /**
     * Returns the scale up required on the view, so that it coves the screen completely
     */
    public float getMaxScaleForFullScreen() {
        getTaskSize(mTempRect);
        return getPagedViewOrientedState().getFullScreenScaleAndPivot(
                mTempRect, mActivity.getDeviceProfile(), mTempPointF);
    }

    public PendingAnimation createTaskLaunchAnimation(
            TaskView tv, long duration, Interpolator interpolator) {
        if (FeatureFlags.IS_STUDIO_BUILD && mPendingAnimation != null) {
            throw new IllegalStateException("Another pending animation is still running");
        }

        int count = getTaskViewCount();
        if (count == 0) {
            return new PendingAnimation(duration);
        }

        // When swiping down from overview to tasks, ensures the snapped page's scroll maintain
        // invariant between quick switch and overview, to ensure a smooth animation transition.
        updateGridProperties();
        updateScrollSynchronously();

        int targetSysUiFlags = tv.getThumbnail().getSysUiStatusNavFlags();
        final boolean[] passedOverviewThreshold = new boolean[] {false};
        ValueAnimator progressAnim = ValueAnimator.ofFloat(0, 1);
        progressAnim.addUpdateListener(animator -> {
            // Once we pass a certain threshold, update the sysui flags to match the target
            // tasks' flags
            if (animator.getAnimatedFraction() > UPDATE_SYSUI_FLAGS_THRESHOLD) {
                mActivity.getSystemUiController().updateUiState(
                        UI_STATE_FULLSCREEN_TASK, targetSysUiFlags);
            } else {
                mActivity.getSystemUiController().updateUiState(UI_STATE_FULLSCREEN_TASK, 0);
            }

            // Passing the threshold from taskview to fullscreen app will vibrate
            final boolean passed = animator.getAnimatedFraction() >=
                    SUCCESS_TRANSITION_PROGRESS;
            if (passed != passedOverviewThreshold[0]) {
                passedOverviewThreshold[0] = passed;
                performHapticFeedback(HapticFeedbackConstants.VIRTUAL_KEY,
                        HapticFeedbackConstants.FLAG_IGNORE_VIEW_SETTING);
            }
        });

        AnimatorSet anim = createAdjacentPageAnimForTaskLaunch(tv);

        DepthController depthController = getDepthController();
        if (depthController != null) {
            ObjectAnimator depthAnimator = ObjectAnimator.ofFloat(depthController.stateDepth,
                    MULTI_PROPERTY_VALUE, BACKGROUND_APP.getDepth(mActivity));
            anim.play(depthAnimator);
        }
        anim.play(ObjectAnimator.ofFloat(this, TASK_THUMBNAIL_SPLASH_ALPHA, 0f, 1f));

        anim.play(progressAnim);
        anim.setInterpolator(interpolator);

        mPendingAnimation = new PendingAnimation(duration);
        mPendingAnimation.add(anim);
        runActionOnRemoteHandles(
                remoteTargetHandle -> remoteTargetHandle.getTaskViewSimulator()
                        .addOverviewToAppAnim(mPendingAnimation, interpolator));
        mPendingAnimation.addOnFrameCallback(this::redrawLiveTile);
        mPendingAnimation.addEndListener(isSuccess -> {
            if (isSuccess) {
                if (tv.getTaskIds()[1] != -1 && mRemoteTargetHandles != null) {
                    // TODO(b/194414938): make this part of the animations instead.
                    TaskViewUtils.createSplitAuxiliarySurfacesAnimator(
                            mRemoteTargetHandles[0].getTransformParams().getTargetSet().nonApps,
                            true /*shown*/, (dividerAnimator) -> {
                                dividerAnimator.start();
                                dividerAnimator.end();
                            });
                }
                if (tv.isRunningTask()) {
                    finishRecentsAnimation(false /* toRecents */, null);
                    onTaskLaunchAnimationEnd(true /* success */);
                } else {
                    tv.launchTask(this::onTaskLaunchAnimationEnd);
                }
                Task task = tv.getTask();
                if (task != null) {
                    mActivity.getStatsLogManager().logger().withItemInfo(tv.getItemInfo())
                            .log(LAUNCHER_TASK_LAUNCH_SWIPE_DOWN);
                }
            } else {
                onTaskLaunchAnimationEnd(false);
            }
            mPendingAnimation = null;
        });
        return mPendingAnimation;
    }

    protected void onTaskLaunchAnimationEnd(boolean success) {
        if (success) {
            resetTaskVisuals();
        }
    }

    @Override
    protected void notifyPageSwitchListener(int prevPage) {
        super.notifyPageSwitchListener(prevPage);
        updateCurrentTaskActionsVisibility();
        loadVisibleTaskData(TaskView.FLAG_UPDATE_ALL);
        updateEnabledOverlays();
        updateLockIcon();
    }

    @Override
    protected String getCurrentPageDescription() {
        return "";
    }

    @Override
    public void addChildrenForAccessibility(ArrayList<View> outChildren) {
        // Add children in reverse order
        for (int i = getChildCount() - 1; i >= 0; --i) {
            outChildren.add(getChildAt(i));
        }
    }

    @Override
    public void onInitializeAccessibilityNodeInfo(AccessibilityNodeInfo info) {
        super.onInitializeAccessibilityNodeInfo(info);
        final AccessibilityNodeInfo.CollectionInfo
                collectionInfo = AccessibilityNodeInfo.CollectionInfo.obtain(
                1, getTaskViewCount(), false,
                AccessibilityNodeInfo.CollectionInfo.SELECTION_MODE_NONE);
        info.setCollectionInfo(collectionInfo);
    }

    @Override
    public void onInitializeAccessibilityEvent(AccessibilityEvent event) {
        super.onInitializeAccessibilityEvent(event);

        final int taskViewCount = getTaskViewCount();
        event.setScrollable(taskViewCount > 0);

        if (event.getEventType() == AccessibilityEvent.TYPE_VIEW_SCROLLED) {
            final int[] visibleTasks = getVisibleChildrenRange();
            event.setFromIndex(taskViewCount - visibleTasks[1]);
            event.setToIndex(taskViewCount - visibleTasks[0]);
            event.setItemCount(taskViewCount);
        }
    }

    @Override
    public CharSequence getAccessibilityClassName() {
        // To hear position-in-list related feedback from Talkback.
        return ListView.class.getName();
    }

    @Override
    protected boolean isPageOrderFlipped() {
        return true;
    }

    public void setEnableDrawingLiveTile(boolean enableDrawingLiveTile) {
        mEnableDrawingLiveTile = enableDrawingLiveTile;
    }

    public void redrawLiveTile() {
        runActionOnRemoteHandles(remoteTargetHandle -> {
            TransformParams params = remoteTargetHandle.getTransformParams();
            if (params.getTargetSet() != null) {
                remoteTargetHandle.getTaskViewSimulator().apply(params);
            }
        });
    }

    public RemoteTargetHandle[] getRemoteTargetHandles() {
        return mRemoteTargetHandles;
    }

    // TODO: To be removed in a follow up CL
    public void setRecentsAnimationTargets(RecentsAnimationController recentsAnimationController,
            RecentsAnimationTargets recentsAnimationTargets) {
        mRecentsAnimationController = recentsAnimationController;
        mSplitSelectStateController.setRecentsAnimationRunning(true);
        if (recentsAnimationTargets == null || recentsAnimationTargets.apps.length == 0) {
            return;
        }

        RemoteTargetGluer gluer;
        if (DESKTOP_MODE_SUPPORTED && recentsAnimationTargets.hasDesktopTasks()) {
            gluer = new RemoteTargetGluer(getContext(), getSizeStrategy(), recentsAnimationTargets,
                    true /* forDesktop */);
            mRemoteTargetHandles = gluer.assignTargetsForDesktop(recentsAnimationTargets);
        } else {
            gluer = new RemoteTargetGluer(getContext(), getSizeStrategy());
            mRemoteTargetHandles = gluer.assignTargetsForSplitScreen(recentsAnimationTargets);
        }
        mSplitBoundsConfig = gluer.getSplitBounds();
        // Add release check to the targets from the RemoteTargetGluer and not the targets
        // passed in because in the event we're in split screen, we use the passed in targets
        // to create new RemoteAnimationTargets in assignTargetsForSplitScreen(), and the
        // mSyncTransactionApplier doesn't get transferred over
        runActionOnRemoteHandles(remoteTargetHandle -> {
            final TransformParams params = remoteTargetHandle.getTransformParams();
            if (mSyncTransactionApplier != null) {
                params.setSyncTransactionApplier(mSyncTransactionApplier);
                params.getTargetSet().addReleaseCheck(mSyncTransactionApplier);
            }

            TaskViewSimulator tvs = remoteTargetHandle.getTaskViewSimulator();
            tvs.setOrientationState(mOrientationState);
            tvs.setDp(mActivity.getDeviceProfile());
            tvs.recentsViewScale.value = 1;
        });

        TaskView runningTaskView = getRunningTaskView();
        if (runningTaskView instanceof GroupedTaskView) {
            // We initially create a GroupedTaskView in showCurrentTask() before launcher even
            // receives the leashes for the remote apps, so the mSplitBoundsConfig that gets passed
            // in there is either null or outdated, so we need to update here as soon as we're
            // notified.
            ((GroupedTaskView) runningTaskView).updateSplitBoundsConfig(mSplitBoundsConfig);
        }
    }

    /** Helper to avoid writing some for-loops to iterate over {@link #mRemoteTargetHandles} */
    public void runActionOnRemoteHandles(Consumer<RemoteTargetHandle> consumer) {
        if (mRemoteTargetHandles == null) {
            return;
        }

        for (RemoteTargetHandle handle : mRemoteTargetHandles) {
            consumer.accept(handle);
        }
    }

    /**
     * Finish recents animation.
     */
    public void finishRecentsAnimation(boolean toRecents, @Nullable Runnable onFinishComplete) {
        finishRecentsAnimation(toRecents, true /* shouldPip */, onFinishComplete);
    }

    public void finishRecentsAnimation(boolean toRecents, boolean shouldPip,
            @Nullable Runnable onFinishComplete) {
        // TODO(b/197232424#comment#10) Move this back into onRecentsAnimationComplete(). Maybe?
        cleanupRemoteTargets();

        if (mRecentsAnimationController == null) {
            if (onFinishComplete != null) {
                onFinishComplete.run();
            }
            return;
        }

        final boolean sendUserLeaveHint = toRecents && shouldPip;
        if (sendUserLeaveHint) {
            // Notify the SysUI to use fade-in animation when entering PiP from live tile.
            final SystemUiProxy systemUiProxy = SystemUiProxy.INSTANCE.get(getContext());
            systemUiProxy.setPipAnimationTypeToAlpha();
            systemUiProxy.setShelfHeight(true, mActivity.getDeviceProfile().hotseatBarSizePx);
            // Transaction to hide the task to avoid flicker for entering PiP from split-screen.
            // See also {@link AbsSwipeUpHandler#maybeFinishSwipeToHome}.
            PictureInPictureSurfaceTransaction tx =
                    new PictureInPictureSurfaceTransaction.Builder()
                            .setAlpha(0f)
                            .build();
            tx.setShouldDisableCanAffectSystemUiFlags(false);
            int[] taskIds = TopTaskTracker.INSTANCE.get(getContext()).getRunningSplitTaskIds();
            for (int taskId : taskIds) {
                mRecentsAnimationController.setFinishTaskTransaction(taskId,
                        tx, null /* overlay */);
            }
        }
        mRecentsAnimationController.finish(toRecents, () -> {
            if (onFinishComplete != null) {
                onFinishComplete.run();
            }
            onRecentsAnimationComplete();
        }, sendUserLeaveHint);
    }

    /**
     * Called when a running recents animation has finished or canceled.
     */
    public void onRecentsAnimationComplete() {
        // At this point, the recents animation is not running and if the animation was canceled
        // by a display rotation then reset this state to show the screenshot
        setRunningTaskViewShowScreenshot(true);
        // After we finish the recents animation, the current task id should be correctly
        // reset so that when the task is launched from Overview later, it goes through the
        // flow of starting a new task instead of finishing recents animation to app. A
        // typical example of this is (1) user swipes up from app to Overview (2) user
        // taps on QSB (3) user goes back to Overview and launch the most recent task.
        setCurrentTask(-1);
        mRecentsAnimationController = null;
        mSplitSelectStateController.setRecentsAnimationRunning(false);
        executeSideTaskLaunchCallback();
    }

    public void setDisallowScrollToClearAll(boolean disallowScrollToClearAll) {
        if (mDisallowScrollToClearAll != disallowScrollToClearAll) {
            mDisallowScrollToClearAll = disallowScrollToClearAll;
            updateMinAndMaxScrollX();
        }
    }

    /**
     * Updates page scroll synchronously after measure and layout child views.
     */
    @SuppressLint("WrongCall")
    public void updateScrollSynchronously() {
        // onMeasure is needed to update child's measured width which is used in scroll calculation,
        // in case TaskView sizes has changed when being focused/unfocused.
        onMeasure(makeMeasureSpec(getMeasuredWidth(), EXACTLY),
                makeMeasureSpec(getMeasuredHeight(), EXACTLY));
        onLayout(false /*  changed */, getLeft(), getTop(), getRight(), getBottom());
        updateMinAndMaxScrollX();
    }

    @Override
    protected int getChildGap(int fromIndex, int toIndex) {
        int clearAllIndex = indexOfChild(mClearAllButton);
        return fromIndex == clearAllIndex || toIndex == clearAllIndex
                ? getClearAllExtraPageSpacing() : 0;
    }

    protected int getClearAllExtraPageSpacing() {
        return showAsGrid()
                ? Math.max(mActivity.getDeviceProfile().overviewGridSideMargin - mPageSpacing, 0)
                : 0;
    }

    @Override
    protected void updateMinAndMaxScrollX() {
        super.updateMinAndMaxScrollX();
        if (DEBUG) {
            Log.d(TAG, "updateMinAndMaxScrollX - mMinScroll: " + mMinScroll);
            Log.d(TAG, "updateMinAndMaxScrollX - mMaxScroll: " + mMaxScroll);
        }
    }

    @Override
    protected int computeMinScroll() {
        if (getTaskViewCount() <= 0) {
            return super.computeMinScroll();
        }

        return getScrollForPage(mIsRtl ? getLastViewIndex() : getFirstViewIndex());
    }

    @Override
    protected int computeMaxScroll() {
        if (getTaskViewCount() <= 0) {
            return super.computeMaxScroll();
        }

        return getScrollForPage(mIsRtl ? getFirstViewIndex() : getLastViewIndex());
    }

    private int getFirstViewIndex() {
        if (DesktopTaskView.DESKTOP_IS_PROTO2_ENABLED && mDesktopTaskView != null) {
            // Desktop task is at position 0, that is the first view
            return 0;
        }
        TaskView focusedTaskView = mShowAsGridLastOnLayout ? getFocusedTaskView() : null;
        return focusedTaskView != null ? indexOfChild(focusedTaskView) : 0;
    }

    private int getLastViewIndex() {
        if (!mDisallowScrollToClearAll) {
            return indexOfChild(mClearAllButton);
        }

        if (!mShowAsGridLastOnLayout) {
            return getTaskViewCount() - 1;
        }

        TaskView lastGridTaskView = getLastGridTaskView();
        if (lastGridTaskView != null) {
            return indexOfChild(lastGridTaskView);
        }

        // Returns focus task if there are no grid tasks.
        return indexOfChild(getFocusedTaskView());
    }

    /**
     * Returns page scroll of ClearAllButton.
     */
    public int getClearAllScroll() {
        return getScrollForPage(indexOfChild(mClearAllButton));
    }

    @Override
    protected boolean getPageScrolls(int[] outPageScrolls, boolean layoutChildren,
            ComputePageScrollsLogic scrollLogic) {
        int[] newPageScrolls = new int[outPageScrolls.length];
        super.getPageScrolls(newPageScrolls, layoutChildren, scrollLogic);
        boolean showAsFullscreen = showAsFullscreen();
        boolean showAsGrid = showAsGrid();

        // Align ClearAllButton to the left (RTL) or right (non-RTL), which is different from other
        // TaskViews. This must be called after laying out ClearAllButton.
        if (layoutChildren) {
            int clearAllWidthDiff = mOrientationHandler.getPrimaryValue(mTaskWidth, mTaskHeight)
                    - mOrientationHandler.getPrimarySize(mClearAllButton);
            mClearAllButton.setScrollOffsetPrimary(mIsRtl ? clearAllWidthDiff : -clearAllWidthDiff);
        }

        boolean pageScrollChanged = false;

        int clearAllIndex = indexOfChild(mClearAllButton);
        int clearAllScroll = 0;
        int clearAllWidth = mOrientationHandler.getPrimarySize(mClearAllButton);
        if (clearAllIndex != -1 && clearAllIndex < outPageScrolls.length) {
            float scrollDiff = mClearAllButton.getScrollAdjustment(showAsFullscreen, showAsGrid);
            clearAllScroll = newPageScrolls[clearAllIndex] + (int) scrollDiff;
            if (outPageScrolls[clearAllIndex] != clearAllScroll) {
                pageScrollChanged = true;
                outPageScrolls[clearAllIndex] = clearAllScroll;
            }
        }

        final int taskCount = getTaskViewCount();
        int lastTaskScroll = getLastTaskScroll(clearAllScroll, clearAllWidth);
        for (int i = 0; i < taskCount; i++) {
            TaskView taskView = requireTaskViewAt(i);
            float scrollDiff = taskView.getScrollAdjustment(showAsGrid);
            int pageScroll = newPageScrolls[i] + (int) scrollDiff;
            if ((mIsRtl && pageScroll < lastTaskScroll)
                    || (!mIsRtl && pageScroll > lastTaskScroll)) {
                pageScroll = lastTaskScroll;
            }
            if (outPageScrolls[i] != pageScroll) {
                pageScrollChanged = true;
                outPageScrolls[i] = pageScroll;
            }
            if (DEBUG) {
                Log.d(TAG, "getPageScrolls - outPageScrolls[" + i + "]: " + outPageScrolls[i]);
            }
        }
        if (DEBUG) {
            Log.d(TAG, "getPageScrolls - clearAllScroll: " + clearAllScroll);
        }
        return pageScrollChanged;
    }

    @Override
    protected int getChildOffset(int index) {
        int childOffset = super.getChildOffset(index);
        View child = getChildAt(index);
        if (child instanceof TaskView) {
            childOffset += ((TaskView) child).getOffsetAdjustment(showAsGrid());
        } else if (child instanceof ClearAllButton) {
            childOffset += ((ClearAllButton) child).getOffsetAdjustment(mOverviewFullscreenEnabled,
                    showAsGrid());
        }
        return childOffset;
    }

    @Override
    protected int getChildVisibleSize(int index) {
        final TaskView taskView = getTaskViewAt(index);
        if (taskView == null) {
            return super.getChildVisibleSize(index);
        }
        return (int) (super.getChildVisibleSize(index) * taskView.getSizeAdjustment(
                showAsFullscreen()));
    }

    public ClearAllButton getClearAllButton() {
        return mClearAllButton;
    }

    /**
     * @return How many pixels the running task is offset on the currently laid out dominant axis.
     */
    public int getScrollOffset() {
        return getScrollOffset(getRunningTaskIndex());
    }

    /**
     * Sets whether or not we should clamp the scroll offset.
     * This is used to avoid x-axis movement when swiping up transient taskbar.
     * Should only be set at the beginning and end of the gesture, otherwise a jump may occur.
     * @param clampScrollOffset When true, we clamp the scroll to 0 before the clamp threshold is
     *                          met.
     */
    public void setClampScrollOffset(boolean clampScrollOffset) {
        mShouldClampScrollOffset = clampScrollOffset;
    }

    /**
     * Returns how many pixels the page is offset on the currently laid out dominant axis.
     */
    public int getScrollOffset(int pageIndex) {
        int unclampedOffset = getUnclampedScrollOffset(pageIndex);
        if (!mShouldClampScrollOffset) {
            return unclampedOffset;
        }
        if (Math.abs(unclampedOffset) < mClampedScrollOffsetBound) {
            return 0;
        }
        return unclampedOffset
                - Math.round(Math.signum(unclampedOffset) * mClampedScrollOffsetBound);
    }

    /**
     * Returns how many pixels the page is offset on the currently laid out dominant axis.
     */
    private int getUnclampedScrollOffset(int pageIndex) {
        if (pageIndex == -1) {
            return 0;
        }

        int overScrollShift = getOverScrollShift();
        if (mAdjacentPageHorizontalOffset > 0) {
            // Don't dampen the scroll (due to overscroll) if the adjacent tasks are offscreen, so
            // that the page can move freely given there's no visual indication why it shouldn't.
            overScrollShift = (int) Utilities.mapRange(mAdjacentPageHorizontalOffset,
                    overScrollShift, getUndampedOverScrollShift());
        }
        return getScrollForPage(pageIndex) - mOrientationHandler.getPrimaryScroll(this)
                + overScrollShift + getOffsetFromScrollPosition(pageIndex);
    }

    /**
     * Returns how many pixels the page is offset from its scroll position.
     */
    private int getOffsetFromScrollPosition(int pageIndex) {
        return getOffsetFromScrollPosition(pageIndex, getTopRowIdArray(), getBottomRowIdArray());
    }

    private int getOffsetFromScrollPosition(
            int pageIndex, IntArray topRowIdArray, IntArray bottomRowIdArray) {
        if (!showAsGrid()) {
            return 0;
        }

        TaskView taskView = getTaskViewAt(pageIndex);
        if (taskView == null) {
            return 0;
        }

        TaskView lastGridTaskView = getLastGridTaskView(topRowIdArray, bottomRowIdArray);
        if (lastGridTaskView == null) {
            return 0;
        }

        if (getScrollForPage(pageIndex) != getScrollForPage(indexOfChild(lastGridTaskView))) {
            return 0;
        }

        // Check distance from lastGridTaskView to taskView.
        int lastGridTaskViewPosition =
                getPositionInRow(lastGridTaskView, topRowIdArray, bottomRowIdArray);
        int taskViewPosition = getPositionInRow(taskView, topRowIdArray, bottomRowIdArray);
        int gridTaskSizeAndSpacing = mLastComputedGridTaskSize.width() + mPageSpacing;
        int positionDiff = gridTaskSizeAndSpacing * (lastGridTaskViewPosition - taskViewPosition);

        int taskEnd = getLastTaskEnd() + (mIsRtl ? positionDiff : -positionDiff);
        int normalTaskEnd = mIsRtl
                ? mLastComputedGridTaskSize.left
                : mLastComputedGridTaskSize.right;
        return taskEnd - normalTaskEnd;
    }

    private int getLastTaskEnd() {
        return mIsRtl
                ? mLastComputedGridSize.left + mPageSpacing + mClearAllShortTotalWidthTranslation
                : mLastComputedGridSize.right - mPageSpacing - mClearAllShortTotalWidthTranslation;
    }

    private int getPositionInRow(
            TaskView taskView, IntArray topRowIdArray, IntArray bottomRowIdArray) {
        int position = topRowIdArray.indexOf(taskView.getTaskViewId());
        return position != -1 ? position : bottomRowIdArray.indexOf(taskView.getTaskViewId());
    }

    /**
     * @return true if the task in on the top of the grid
     */
    public boolean isOnGridBottomRow(TaskView taskView) {
        return showAsGrid()
                && !mTopRowIdSet.contains(taskView.getTaskViewId())
                && taskView.getTaskViewId() != mFocusedTaskViewId;
    }

    public Consumer<MotionEvent> getEventDispatcher(float navbarRotation) {
        float degreesRotated;
        if (navbarRotation == 0) {
            degreesRotated = mOrientationHandler.getDegreesRotated();
        } else {
            degreesRotated = -navbarRotation;
        }
        if (degreesRotated == 0) {
            return super::onTouchEvent;
        }

        // At this point the event coordinates have already been transformed, so we need to
        // undo that transformation since PagedView also accommodates for the transformation via
        // PagedOrientationHandler
        return e -> {
            if (navbarRotation != 0
                    && mOrientationState.isMultipleOrientationSupportedByDevice()
                    && !mOrientationState.getOrientationHandler().isLayoutNaturalToLauncher()) {
                mOrientationState.flipVertical(e);
                super.onTouchEvent(e);
                mOrientationState.flipVertical(e);
                return;
            }
            mOrientationState.transformEvent(-degreesRotated, e, true);
            super.onTouchEvent(e);
            mOrientationState.transformEvent(-degreesRotated, e, false);
        };
    }

    private void updateEnabledOverlays() {
        int taskCount = getTaskViewCount();
        for (int i = 0; i < taskCount; i++) {
            TaskView taskView = requireTaskViewAt(i);
            taskView.setOverlayEnabled(mOverlayEnabled && isTaskViewFullyVisible(taskView));
        }
    }

    public void setOverlayEnabled(boolean overlayEnabled) {
        if (mOverlayEnabled != overlayEnabled) {
            mOverlayEnabled = overlayEnabled;
            updateEnabledOverlays();
        }
    }

    public void setOverviewGridEnabled(boolean overviewGridEnabled) {
        if (mOverviewGridEnabled != overviewGridEnabled) {
            mOverviewGridEnabled = overviewGridEnabled;
            updateActionsViewFocusedScroll();
            // Request layout to ensure scroll position is recalculated with updated mGridProgress.
            requestLayout();
        }
    }

    public void setOverviewFullscreenEnabled(boolean overviewFullscreenEnabled) {
        if (mOverviewFullscreenEnabled != overviewFullscreenEnabled) {
            mOverviewFullscreenEnabled = overviewFullscreenEnabled;
            // Request layout to ensure scroll position is recalculated with updated
            // mFullscreenProgress.
            requestLayout();
        }
    }

    /**
     * Update whether RecentsView is in select mode. Should be enabled before transitioning to
     * select mode, and only disabled after transitioning from select mode.
     */
    public void setOverviewSelectEnabled(boolean overviewSelectEnabled) {
        if (mOverviewSelectEnabled != overviewSelectEnabled) {
            mOverviewSelectEnabled = overviewSelectEnabled;
            updatePivots();
            if (!mOverviewSelectEnabled) {
                setSelectedTask(INVALID_TASK_ID);
            }
        }
    }

    /**
     * Switch the current running task view to static snapshot mode,
     * capturing the snapshot at the same time.
     */
    public void switchToScreenshot(Runnable onFinishRunnable) {
        if (mRecentsAnimationController == null) {
            if (onFinishRunnable != null) {
                onFinishRunnable.run();
            }
            return;
        }

        switchToScreenshotInternal(onFinishRunnable);
    }

    private void switchToScreenshotInternal(Runnable onFinishRunnable) {
        TaskView taskView = getRunningTaskView();
        if (taskView == null) {
            onFinishRunnable.run();
            return;
        }

        taskView.setShowScreenshot(true);
        for (TaskIdAttributeContainer container :
                taskView.getTaskIdAttributeContainers()) {
            if (container == null) {
                continue;
            }

            ThumbnailData td =
                    mRecentsAnimationController.screenshotTask(container.getTask().key.id);
            TaskThumbnailView thumbnailView = container.getThumbnailView();
            if (td != null) {
                thumbnailView.setThumbnail(container.getTask(), td);
            } else {
                thumbnailView.refresh();
            }
        }
        ViewUtils.postFrameDrawn(taskView, onFinishRunnable);
    }

    /**
     * Switch the current running task view to static snapshot mode, using the
     * provided thumbnail data as the snapshot.
     * TODO(b/195609063) Consolidate this method w/ the one above, except this thumbnail data comes
     *  from gesture state, which is a larger change of it having to keep track of multiple tasks.
     *  OR. Maybe it doesn't need to pass in a thumbnail and we can use the exact same flow as above
     */
    public void switchToScreenshot(@Nullable HashMap<Integer, ThumbnailData> thumbnailDatas,
            Runnable onFinishRunnable) {
        final TaskView taskView = getRunningTaskView();
        if (taskView != null) {
            taskView.setShowScreenshot(true);
            taskView.refreshThumbnails(thumbnailDatas);
            ViewUtils.postFrameDrawn(taskView, onFinishRunnable);
        } else {
            onFinishRunnable.run();
        }
    }

    /**
     * The current task is fully modal (modalness = 1) when it is shown on its own in a modal
     * way. Modalness 0 means the task is shown in context with all the other tasks.
     */
    private void setTaskModalness(float modalness) {
        mTaskModalness = modalness;
        updatePageOffsets();
        if (mSelectedTask != null) {
            mSelectedTask.setModalness(modalness);
        } else if (getCurrentPageTaskView() != null) {
            getCurrentPageTaskView().setModalness(modalness);
        }
        // Only show actions view when it's modal for in-place landscape mode.
        boolean inPlaceLandscape = !mOrientationState.isRecentsActivityRotationAllowed()
                && mOrientationState.getTouchRotation() != ROTATION_0;
        mActionsView.updateHiddenFlags(HIDDEN_NON_ZERO_ROTATION, modalness < 1 && inPlaceLandscape);
    }

    @Nullable
    protected DepthController getDepthController() {
        return null;
    }

    /** Enables or disables modal state for RecentsView */
    public abstract void setModalStateEnabled(int taskId, boolean animate);

    public TaskOverlayFactory getTaskOverlayFactory() {
        return mTaskOverlayFactory;
    }

    public BaseActivityInterface getSizeStrategy() {
        return mSizeStrategy;
    }

    /**
     * Set all the task views to color tint scrim mode, dimming or tinting them all. Allows the
     * tasks to be dimmed while other elements in the recents view are left alone.
     */
    public void showForegroundScrim(boolean show) {
        if (!show && mColorTint == 0) {
            if (mTintingAnimator != null) {
                mTintingAnimator.cancel();
                mTintingAnimator = null;
            }
            return;
        }

        mTintingAnimator = ObjectAnimator.ofFloat(this, COLOR_TINT, show ? 0.5f : 0f);
        mTintingAnimator.setAutoCancel(true);
        mTintingAnimator.start();
    }

    /** Tint the RecentsView and TaskViews in to simulate a scrim. */
    // TODO(b/187528071): Replace this tinting with a scrim on top of RecentsView
    private void setColorTint(float tintAmount) {
        mColorTint = tintAmount;

        for (int i = 0; i < getTaskViewCount(); i++) {
            requireTaskViewAt(i).setColorTint(mColorTint, mTintingColor);
        }

        Drawable scrimBg = mActivity.getScrimView().getBackground();
        if (scrimBg != null) {
            if (tintAmount == 0f) {
                scrimBg.setTintList(null);
            } else {
                scrimBg.setTintBlendMode(BlendMode.SRC_OVER);
                scrimBg.setTint(
                        ColorUtils.setAlphaComponent(mTintingColor, (int) (255 * tintAmount)));
            }
        }
    }

    private float getColorTint() {
        return mColorTint;
    }

    /** Returns {@code true} if the overview tasks are displayed as a grid. */
    public boolean showAsGrid() {
        return mOverviewGridEnabled || (mCurrentGestureEndTarget != null
                && mSizeStrategy.stateFromGestureEndTarget(
                mCurrentGestureEndTarget).displayOverviewTasksAsGrid(mActivity.getDeviceProfile()));
    }

    private boolean showAsFullscreen() {
        return mOverviewFullscreenEnabled
                && mCurrentGestureEndTarget != GestureState.GestureEndTarget.RECENTS;
    }

    public void cleanupRemoteTargets() {
        mRemoteTargetHandles = null;
    }

    /**
     * Used to register callbacks for when our empty message state changes.
     *
     * @see #setOnEmptyMessageUpdatedListener(OnEmptyMessageUpdatedListener)
     * @see #updateEmptyMessage()
     */
    public interface OnEmptyMessageUpdatedListener {
        /** @param isEmpty Whether RecentsView is empty (i.e. has no children) */
        void onEmptyMessageUpdated(boolean isEmpty);
    }

    /**
     * Adds a listener for scroll changes
     */
    public void addOnScrollChangedListener(OnScrollChangedListener listener) {
        mScrollListeners.add(listener);
    }

    /**
     * Removes a previously added scroll change listener
     */
    public void removeOnScrollChangedListener(OnScrollChangedListener listener) {
        mScrollListeners.remove(listener);
    }

    /**
     * @return Corner radius in pixel value for PiP window, which is updated via
     *         {@link #mIPipAnimationListener}
     */
    public int getPipCornerRadius() {
        return mPipCornerRadius;
    }

    /**
     * @return Shadow radius in pixel value for PiP window, which is updated via
     *         {@link #mIPipAnimationListener}
     */
    public int getPipShadowRadius() {
        return mPipShadowRadius;
    }

    @Override
    public boolean scrollLeft() {
        if (!showAsGrid()) {
            return super.scrollLeft();
        }

        int targetPage = getNextPage();
        if (targetPage >= 0) {
            // Find the next page that is not fully visible.
            TaskView taskView = getTaskViewAt(targetPage);
            while ((taskView == null || isTaskViewFullyVisible(taskView)) && targetPage - 1 >= 0) {
                taskView = getTaskViewAt(--targetPage);
            }
            // Target a scroll where targetPage is on left of screen but still fully visible.
            int normalTaskEnd = mIsRtl
                    ? mLastComputedGridTaskSize.left
                    : mLastComputedGridTaskSize.right;
            int targetScroll = getScrollForPage(targetPage) + normalTaskEnd - getLastTaskEnd();
            // Find a page that is close to targetScroll while not over it.
            while (targetPage - 1 >= 0
                    && (mIsRtl
                    ? getScrollForPage(targetPage - 1) < targetScroll
                    : getScrollForPage(targetPage - 1) > targetScroll)) {
                targetPage--;
            }
            snapToPage(targetPage);
            return true;
        }

        return mAllowOverScroll;
    }

    @Override
    public boolean scrollRight() {
        if (!showAsGrid()) {
            return super.scrollRight();
        }

        int targetPage = getNextPage();
        if (targetPage < getChildCount()) {
            // Find the next page that is not fully visible.
            TaskView taskView = getTaskViewAt(targetPage);
            while ((taskView != null && isTaskViewFullyVisible(taskView))
                    && targetPage + 1 < getChildCount()) {
                taskView = getTaskViewAt(++targetPage);
            }
            snapToPage(targetPage);
            return true;
        }
        return mAllowOverScroll;
    }

    @Override
    protected void onScrollChanged(int l, int t, int oldl, int oldt) {
        super.onScrollChanged(l, t, oldl, oldt);
        dispatchScrollChanged();
    }

    private void dispatchScrollChanged() {
        runActionOnRemoteHandles(remoteTargetHandle ->
                remoteTargetHandle.getTaskViewSimulator().setScroll(getScrollOffset()));
        for (int i = mScrollListeners.size() - 1; i >= 0; i--) {
            mScrollListeners.get(i).onScrollChanged();
        }
    }

    private static class PinnedStackAnimationListener<T extends BaseActivity> extends
            IPipAnimationListener.Stub {
        @Nullable
        private T mActivity;
        @Nullable
        private RecentsView mRecentsView;

        public void setActivityAndRecentsView(@Nullable T activity,
                @Nullable RecentsView recentsView) {
            mActivity = activity;
            mRecentsView = recentsView;
        }

        @Override
        public void onPipAnimationStarted() {
            MAIN_EXECUTOR.execute(() -> {
                // Needed for activities that auto-enter PiP, which will not trigger a remote
                // animation to be created
                if (mActivity != null) {
                    mActivity.clearForceInvisibleFlag(STATE_HANDLER_INVISIBILITY_FLAGS);
                }
            });
        }

        @Override
        public void onPipResourceDimensionsChanged(int cornerRadius, int shadowRadius) {
            if (mRecentsView != null) {
                mRecentsView.mPipCornerRadius = cornerRadius;
                mRecentsView.mPipShadowRadius = shadowRadius;
            }
        }

        @Override
        public void onExpandPip() {
            MAIN_EXECUTOR.execute(() -> {
                if (mRecentsView == null
                        || mRecentsView.mSizeStrategy.getTaskbarController() == null) {
                    return;
                }
                // Hide the task bar when leaving PiP to prevent it from flickering once
                // the app settles in full-screen mode.
                mRecentsView.mSizeStrategy.getTaskbarController().onExpandPip();
            });
        }
    }

    /** Get the color used for foreground scrimming the RecentsView for sharing. */
    public static int getForegroundScrimDimColor(Context context) {
        int baseColor = Themes.getAttrColor(context, R.attr.overviewScrimColor);
        // The Black blending is temporary until we have the proper color token.
        return ColorUtils.blendARGB(Color.BLACK, baseColor, 0.25f);
    }

    /** Get the RecentsAnimationController */
    @Nullable
    public RecentsAnimationController getRecentsAnimationController() {
        return mRecentsAnimationController;
    }

    @Nullable
    public FloatingTaskView getFirstFloatingTaskView() {
        return mFirstFloatingTaskView;
    }

    @Nullable
    public SplitInstructionsView getSplitInstructionsView() {
        return mSplitInstructionsView;
    }

    /** Update the current activity locus id to show the enabled state of Overview */
    public void updateLocusId() {
        String locusId = "Overview";

        if (mOverviewStateEnabled && mActivity.isStarted()) {
            locusId += "|ENABLED";
        } else {
            locusId += "|DISABLED";
        }

        final LocusId id = new LocusId(locusId);
        // Set locus context is a binder call, don't want it to happen during a transition
        UI_HELPER_EXECUTOR.post(() -> mActivity.setLocusContext(id, Bundle.EMPTY));
    }

    public interface TaskLaunchListener {
        void onTaskLaunched();
    }
}<|MERGE_RESOLUTION|>--- conflicted
+++ resolved
@@ -539,11 +539,6 @@
     private int mOverScrollShift = 0;
     private long mScrollLastHapticTimestamp;
 
-<<<<<<< HEAD
-    private float mScrollScale = 1f;
-
-=======
->>>>>>> 2bbab665
     private boolean mIsLandScape;
 
     /**
@@ -4272,11 +4267,7 @@
                         .setScroll(getScrollOffset()));
         setImportantForAccessibility(isModal() ? IMPORTANT_FOR_ACCESSIBILITY_NO
                 : IMPORTANT_FOR_ACCESSIBILITY_AUTO);
-<<<<<<< HEAD
-        doScrollScale();
         updateLockIcon();
-=======
->>>>>>> 2bbab665
     }
 
     private void updatePivots() {
