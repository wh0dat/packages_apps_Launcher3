<?xml version="1.0" encoding="utf-8"?>
<!--
/*
**
** Copyright 2017, The Android Open Source Project
**
** Licensed under the Apache License, Version 2.0 (the "License");
** you may not use this file except in compliance with the License.
** You may obtain a copy of the License at
**
**     http://www.apache.org/licenses/LICENSE-2.0
**
** Unless required by applicable law or agreed to in writing, software
** distributed under the License is distributed on an "AS IS" BASIS,
** WITHOUT WARRANTIES OR CONDITIONS OF ANY KIND, either express or implied.
** See the License for the specific language governing permissions and
** limitations under the License.
*/
-->
<<<<<<< HEAD

<manifest xmlns:android="http://schemas.android.com/apk/res/android"
     xmlns:tools="http://schemas.android.com/tools"
     package="com.android.launcher3">
=======
>>>>>>> 75bf867d

<manifest xmlns:android="http://schemas.android.com/apk/res/android"
     xmlns:tools="http://schemas.android.com/tools"
     package="com.android.launcher3">

     <permission
        android:name="${packageName}.permission.HOTSEAT_EDU"
        android:permissionGroup="android.permission-group.SYSTEM_TOOLS"
        android:protectionLevel="signatureOrSystem" />

    <uses-permission android:name="android.permission.CONTROL_REMOTE_APP_TRANSITION_ANIMATIONS"/>
    <uses-permission android:name="android.permission.VIBRATE"/>
    <uses-permission android:name="android.permission.QUERY_ALL_PACKAGES"/>
    <uses-permission android:name="${packageName}.permission.HOTSEAT_EDU" />

    <application android:backupAgent="com.android.launcher3.LauncherBackupAgent"
         android:fullBackupOnly="true"
         android:fullBackupContent="@xml/backupscheme"
         android:hardwareAccelerated="true"
         android:icon="@drawable/ic_launcher_home"
         android:label="@string/derived_app_name"
         android:theme="@style/AppTheme"
         android:largeHeap="@bool/config_largeHeap"
         android:restoreAnyVersion="true"
         android:supportsRtl="true">

        <service android:name="com.android.quickstep.TouchInteractionService"
             android:permission="android.permission.STATUS_BAR_SERVICE"
             android:directBootAware="true"
             android:exported="true">
            <intent-filter>
                <action android:name="android.intent.action.QUICKSTEP_SERVICE"/>
            </intent-filter>
        </service>

        <activity android:name="com.android.quickstep.RecentsActivity"
             android:excludeFromRecents="true"
             android:launchMode="singleTask"
             android:clearTaskOnLaunch="true"
             android:stateNotNeeded="true"
             android:theme="@style/LauncherTheme"
             android:screenOrientation="unspecified"
             android:configChanges="keyboard|keyboardHidden|mcc|mnc|navigation|orientation|screenSize|screenLayout|smallestScreenSize"
             android:resizeableActivity="true"
             android:resumeWhilePausing="true"
             android:taskAffinity=""/>

        <!-- Content provider to settings search. The autority should be same as the packageName -->
        <provider android:name="com.android.quickstep.LauncherSearchIndexablesProvider"
             android:authorities="${packageName}"
             android:grantUriPermissions="true"
             android:multiprocess="true"
             android:permission="android.permission.READ_SEARCH_INDEXABLES"
             android:exported="true">
            <intent-filter>
                <action android:name="android.content.action.SEARCH_INDEXABLES_PROVIDER"/>
            </intent-filter>
        </provider>

        <!-- FileProvider used for sharing images. -->
        <provider android:name="androidx.core.content.FileProvider"
             android:authorities="${packageName}.overview.fileprovider"
             android:exported="false"
             android:grantUriPermissions="true">
            <meta-data android:name="android.support.FILE_PROVIDER_PATHS"
                 android:resource="@xml/overview_file_provider_paths"/>
        </provider>

        <service android:name="com.android.launcher3.uioverrides.dynamicui.WallpaperManagerCompatVL$ColorExtractionService"
             tools:node="remove"/>

        <activity android:name="com.android.launcher3.proxy.ProxyActivityStarter"
             android:theme="@android:style/Theme.Translucent.NoTitleBar.Fullscreen"
             android:launchMode="singleTask"
             android:clearTaskOnLaunch="true"
             android:exported="false"/>

<<<<<<< HEAD
        <activity
            android:name="com.android.quickstep.interaction.GestureSandboxActivity"
            android:autoRemoveFromRecents="true"
            android:excludeFromRecents="true"
            android:screenOrientation="portrait"
            android:exported="true">
=======
        <activity android:name="com.android.quickstep.interaction.GestureSandboxActivity"
             android:autoRemoveFromRecents="true"
             android:excludeFromRecents="true"
             android:screenOrientation="portrait"
             android:exported="true">
>>>>>>> 75bf867d
            <intent-filter>
                <action android:name="com.android.quickstep.action.GESTURE_SANDBOX"/>
                <category android:name="android.intent.category.DEFAULT"/>
            </intent-filter>
        </activity>
        <activity
            android:name=".hybridhotseat.HotseatEduActivity"
            android:theme="@android:style/Theme.NoDisplay"
            android:noHistory="true"
            android:launchMode="singleTask"
            android:clearTaskOnLaunch="true"
            android:permission="${packageName}.permission.HOTSEAT_EDU"
            android:exported="true">
            <intent-filter>
                <action android:name="com.android.launcher3.action.SHOW_HYBRID_HOTSEAT_EDU"/>
                <category android:name="android.intent.category.DEFAULT" />
            </intent-filter>
        </activity>

    </application>

</manifest><|MERGE_RESOLUTION|>--- conflicted
+++ resolved
@@ -17,13 +17,6 @@
 ** limitations under the License.
 */
 -->
-<<<<<<< HEAD
-
-<manifest xmlns:android="http://schemas.android.com/apk/res/android"
-     xmlns:tools="http://schemas.android.com/tools"
-     package="com.android.launcher3">
-=======
->>>>>>> 75bf867d
 
 <manifest xmlns:android="http://schemas.android.com/apk/res/android"
      xmlns:tools="http://schemas.android.com/tools"
@@ -101,20 +94,11 @@
              android:clearTaskOnLaunch="true"
              android:exported="false"/>
 
-<<<<<<< HEAD
-        <activity
-            android:name="com.android.quickstep.interaction.GestureSandboxActivity"
-            android:autoRemoveFromRecents="true"
-            android:excludeFromRecents="true"
-            android:screenOrientation="portrait"
-            android:exported="true">
-=======
         <activity android:name="com.android.quickstep.interaction.GestureSandboxActivity"
              android:autoRemoveFromRecents="true"
              android:excludeFromRecents="true"
              android:screenOrientation="portrait"
              android:exported="true">
->>>>>>> 75bf867d
             <intent-filter>
                 <action android:name="com.android.quickstep.action.GESTURE_SANDBOX"/>
                 <category android:name="android.intent.category.DEFAULT"/>
