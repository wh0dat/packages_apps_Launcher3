--- conflicted
+++ resolved
@@ -1306,14 +1306,11 @@
         }
         // ...otherwise there are overview actions, which hide all apps
         return false;
-<<<<<<< HEAD
-=======
     }
 
     boolean overviewShareEnabled() {
         return getTestInfo(TestProtocol.REQUEST_OVERVIEW_SHARE_ENABLED).getBoolean(
                 TestProtocol.TEST_INFO_RESPONSE_FIELD);
->>>>>>> 65542a48
     }
 
     boolean overviewContentPushEnabled() {
