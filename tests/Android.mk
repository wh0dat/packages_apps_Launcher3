--- conflicted
+++ resolved
@@ -21,11 +21,7 @@
 	android-support-test \
 	ub-uiautomator \
 	legacy-android-test \
-<<<<<<< HEAD
-        mockito-target-minus-junit4
-=======
 	mockito-target-minus-junit4
->>>>>>> 311ec896
 
 LOCAL_SRC_FILES := $(call all-java-files-under, src)
 LOCAL_FULL_LIBS_MANIFEST_FILES := $(LOCAL_PATH)/AndroidManifest-common.xml
