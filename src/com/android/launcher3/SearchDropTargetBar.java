--- conflicted
+++ resolved
@@ -24,16 +24,10 @@
 import android.content.Context;
 import android.graphics.Rect;
 import android.util.AttributeSet;
-import android.util.Log;
 import android.view.View;
 import android.view.accessibility.AccessibilityManager;
-<<<<<<< HEAD
-=======
-import android.view.animation.AccelerateDecelerateInterpolator;
 import android.view.animation.AccelerateInterpolator;
 import android.view.animation.DecelerateInterpolator;
-import android.widget.FrameLayout;
->>>>>>> 3826bab2
 
 import com.android.launcher3.dragndrop.DragController;
 import com.android.launcher3.util.Thunk;
@@ -46,7 +40,6 @@
 
     private static final TimeInterpolator MOVE_DOWN_INTERPOLATOR = new DecelerateInterpolator(0.6f);
     private static final TimeInterpolator MOVE_UP_INTERPOLATOR = new DecelerateInterpolator(1.5f);
-    private static final TimeInterpolator DEFAULT_INTERPOLATOR = new AccelerateInterpolator();
 
     /** The different states that the search bar space can be in. */
     public enum State {
@@ -68,12 +61,6 @@
     }
 
 
-<<<<<<< HEAD
-    private LauncherViewPropertyAnimator mQSBSearchBarAnimator;
-=======
-    private AnimatorSet mCurrentAnimation;
->>>>>>> 3826bab2
-
     private State mState = State.SEARCH_BAR;
     @Thunk View mQSB;
 
@@ -122,55 +109,13 @@
         animateToState(State.DROP_TARGET, DEFAULT_DRAG_FADE_DURATION);
     }
 
-<<<<<<< HEAD
     @Override
     public void hideDropTargets() {
         animateToState(State.SEARCH_BAR, DEFAULT_DRAG_FADE_DURATION);
-=======
-        // Get the individual components
-        mDropTargetBar = findViewById(R.id.drag_target_bar);
-        mInfoDropTarget = (ButtonDropTarget) mDropTargetBar.findViewById(R.id.info_target_text);
-        mDeleteDropTarget = (ButtonDropTarget) mDropTargetBar.findViewById(R.id.delete_target_text);
-        mUninstallDropTarget = (ButtonDropTarget) mDropTargetBar.findViewById(R.id.uninstall_target_text);
-
-        mInfoDropTarget.setSearchDropTargetBar(this);
-        mDeleteDropTarget.setSearchDropTargetBar(this);
-        mUninstallDropTarget.setSearchDropTargetBar(this);
-
-        // Create the various fade animations
-        mDropTargetBar.setAlpha(0f);
-        AlphaUpdateListener.updateVisibility(mDropTargetBar, mAccessibilityEnabled);
->>>>>>> 3826bab2
     }
 
     public void setQsbSearchBar(View qsb) {
         mQSB = qsb;
-<<<<<<< HEAD
-        if (mQSB != null) {
-            // Update the search bar animation
-            mQSBSearchBarAnimator = new LauncherViewPropertyAnimator(mQSB);
-            mQSBSearchBarAnimator.setInterpolator(sAccelerateInterpolator);
-            mQSBSearchBarAnimator.addListener(new AnimatorListenerAdapter() {
-                @Override
-                public void onAnimationStart(Animator animation) {
-                    // Ensure that the view is visible for the animation
-                    if (mQSB != null) {
-                        mQSB.setVisibility(View.VISIBLE);
-                    }
-                }
-
-                @Override
-                public void onAnimationEnd(Animator animation) {
-                    if (mQSB != null) {
-                        AlphaUpdateListener.updateVisibility(mQSB, mAccessibilityEnabled);
-                    }
-                }
-            });
-        } else {
-            mQSBSearchBarAnimator = null;
-        }
-=======
->>>>>>> 3826bab2
     }
 
     /**
@@ -185,27 +130,8 @@
         if (mState != newState) {
             mState = newState;
 
-            // Update the accessibility state
-            AccessibilityManager am = (AccessibilityManager)
-                    getContext().getSystemService(Context.ACCESSIBILITY_SERVICE);
-            mAccessibilityEnabled = am.isEnabled();
-
-<<<<<<< HEAD
-            animateViewAlpha(mQSBSearchBarAnimator, mQSB, newState.getSearchBarAlpha(),
-                    duration);
-            animateViewAlpha(mDropTargetBarAnimator, mDropTargetBar, newState.getDropTargetBarAlpha(),
-                    duration);
-=======
-            if (mCurrentAnimation != null) {
-                mCurrentAnimation.cancel();
-                mCurrentAnimation = null;
-            }
-            mCurrentAnimation = null;
-
+            resetAnimation(duration);
             if (duration > 0) {
-                mCurrentAnimation = new AnimatorSet();
-                mCurrentAnimation.setDuration(duration);
-
                 animateAlpha(mDropTargetBar, mState.mDropTargetBarAlpha, DEFAULT_INTERPOLATOR);
             } else {
                 mDropTargetBar.setAlpha(mState.mDropTargetBarAlpha);
@@ -247,41 +173,6 @@
         }
     }
 
-    private void animateAlpha(View v, float alpha, TimeInterpolator interpolator) {
-        if (Float.compare(v.getAlpha(), alpha) != 0) {
-            ObjectAnimator anim = ObjectAnimator.ofFloat(v, View.ALPHA, alpha);
-            anim.setInterpolator(interpolator);
-            anim.addListener(new ViewVisiblilyUpdateHandler(v));
-            mCurrentAnimation.play(anim);
-        }
-    }
-
-    /*
-     * DragController.DragListener implementation
-     */
-    @Override
-    public void onDragStart(DragSource source, Object info, int dragAction) {
-        animateToState(State.DROP_TARGET, DEFAULT_DRAG_FADE_DURATION);
-    }
-
-    /**
-     * This is called to defer hiding the delete drop target until the drop animation has completed,
-     * instead of hiding immediately when the drag has ended.
-     */
-    public void deferOnDragEnd() {
-        mDeferOnDragEnd = true;
-    }
-
-    @Override
-    public void onDragEnd() {
-        if (!mDeferOnDragEnd) {
-            animateToState(State.SEARCH_BAR, DEFAULT_DRAG_FADE_DURATION);
-        } else {
-            mDeferOnDragEnd = false;
->>>>>>> 3826bab2
-        }
-    }
-
     /**
      * @return the bounds of the QSB search bar.
      */
@@ -309,24 +200,4 @@
         mDeleteDropTarget.enableAccessibleDrag(enable);
         mUninstallDropTarget.enableAccessibleDrag(enable);
     }
-
-    private class ViewVisiblilyUpdateHandler extends AnimatorListenerAdapter {
-        private final View mView;
-
-        ViewVisiblilyUpdateHandler(View v) {
-            mView = v;
-        }
-
-        @Override
-        public void onAnimationStart(Animator animation) {
-            // Ensure that the view is visible for the animation
-            mView.setVisibility(View.VISIBLE);
-        }
-
-        @Override
-        public void onAnimationEnd(Animator animation){
-            AlphaUpdateListener.updateVisibility(mView, mAccessibilityEnabled);
-        }
-
-    }
 }