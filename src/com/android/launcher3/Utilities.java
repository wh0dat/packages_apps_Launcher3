--- conflicted
+++ resolved
@@ -808,17 +808,8 @@
     }
 
     public static boolean isWallapaperAllowed(Context context) {
-<<<<<<< HEAD
-        if (isNycOrAbove()) {
-            try {
-                WallpaperManager wm = context.getSystemService(WallpaperManager.class);
-                return (Boolean) wm.getClass().getDeclaredMethod("isSetWallpaperAllowed")
-                        .invoke(wm);
-            } catch (Exception e) { }
-=======
         if (ATLEAST_N) {
             return context.getSystemService(WallpaperManager.class).isSetWallpaperAllowed();
->>>>>>> fd309fbf
         }
         return true;
     }
