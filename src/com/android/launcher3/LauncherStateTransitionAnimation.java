--- conflicted
+++ resolved
@@ -169,11 +169,7 @@
      */
     public void startAnimationToWidgets(final boolean animated) {
         final WidgetsContainerView toView = mLauncher.getWidgetsView();
-<<<<<<< HEAD
-=======
         final View buttonView = mLauncher.getWidgetsButton();
-
->>>>>>> 98ff38aa
         PrivateTransitionCallbacks cb = new PrivateTransitionCallbacks() {
             @Override
             public float getMaterialRevealViewFinalAlpha(View revealView) {
@@ -452,16 +448,9 @@
             }
         };
         // Only animate the search bar if animating to spring loaded mode from all apps
-<<<<<<< HEAD
-        startAnimationToWorkspaceFromOverlay(toWorkspaceState, appsView, appsView.getContentView(),
-                appsView.getRevealView(), appsView.getSearchBarView(),
-                animated, onCompleteRunnable, cb);
-=======
-        startAnimationToWorkspaceFromOverlay(toWorkspaceState, toWorkspacePage,
-                mLauncher.getAllAppsButton(), appsView, appsView.getContentView(),
-                appsView.getRevealView(), appsView.getSearchBarView(), animated,
-                onCompleteRunnable, cb);
->>>>>>> 98ff38aa
+        startAnimationToWorkspaceFromOverlay(toWorkspaceState, mLauncher.getAllAppsButton(),
+                appsView, appsView.getContentView(), appsView.getRevealView(),
+                appsView.getSearchBarView(), animated, onCompleteRunnable, cb);
     }
 
     /**
@@ -486,31 +475,18 @@
                 };
             }
         };
-<<<<<<< HEAD
-        startAnimationToWorkspaceFromOverlay(toWorkspaceState, widgetsView,
-                widgetsView.getContentView(), widgetsView.getRevealView(), null, animated,
-                onCompleteRunnable, cb);
-=======
-        startAnimationToWorkspaceFromOverlay(toWorkspaceState, toWorkspacePage,
-                mLauncher.getWidgetsButton(), widgetsView, widgetsView.getContentView(),
-                widgetsView.getRevealView(), null, animated, onCompleteRunnable, cb);
->>>>>>> 98ff38aa
-    }
+        startAnimationToWorkspaceFromOverlay(toWorkspaceState, mLauncher.getWidgetsButton(),
+                widgetsView, widgetsView.getContentView(), widgetsView.getRevealView(), null,
+                animated, onCompleteRunnable, cb);
+        }
 
     /**
      * Creates and starts a new animation to the workspace.
      */
     private void startAnimationToWorkspaceFromOverlay(final Workspace.State toWorkspaceState,
-<<<<<<< HEAD
-              final View fromView, final View contentView,
+              final View buttonView, final View fromView, final View contentView,
               final View revealView, final View overlaySearchBarView, final boolean animated,
               final Runnable onCompleteRunnable, final PrivateTransitionCallbacks pCb) {
-=======
-              final int toWorkspacePage, final View buttonView, final View fromView,
-              final View contentView, final View revealView, final View overlaySearchBarView,
-              final boolean animated, final Runnable onCompleteRunnable,
-              final PrivateTransitionCallbacks pCb) {
->>>>>>> 98ff38aa
         final Resources res = mLauncher.getResources();
         final boolean material = Utilities.isLmpOrAbove();
         final int revealDuration = res.getInteger(R.integer.config_overlayRevealTime);
